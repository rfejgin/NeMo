--- conflicted
+++ resolved
@@ -59,7 +59,6 @@
     
     return single_space_text
 
-<<<<<<< HEAD
 def transcribe_with_whisper(whisper_model, whisper_processor, audio_path, language, device):
     speech_array, sampling_rate = librosa.load(audio_path, sr=16000)
     # Set the language task (optional, improves performance for specific languages)
@@ -75,11 +74,7 @@
     result = transcription[0]
     return result
 
-def evaluate(manifest_path, audio_dir, generated_audio_dir, language="en"):
-=======
-
-def evaluate(manifest_path, audio_dir, generated_audio_dir, debug=False):
->>>>>>> 935517e3
+def evaluate(manifest_path, audio_dir, generated_audio_dir, language="en", debug=False):
     audio_file_lists = find_sample_audios(generated_audio_dir)
     records = read_manifest(manifest_path)
     if not debug:
