# Copyright (c) 2021, NVIDIA CORPORATION.  All rights reserved.
#
# Licensed under the Apache License, Version 2.0 (the "License");
# you may not use this file except in compliance with the License.
# You may obtain a copy of the License at
#
#     http://www.apache.org/licenses/LICENSE-2.0
#
# Unless required by applicable law or agreed to in writing, software
# distributed under the License is distributed on an "AS IS" BASIS,
# WITHOUT WARRANTIES OR CONDITIONS OF ANY KIND, either express or implied.
# See the License for the specific language governing permissions and
# limitations under the License.

import itertools
import queue
import warnings
from dataclasses import fields
from functools import partial
from typing import Any, Dict, Iterator, List, Optional, Union

import torch
from omegaconf import OmegaConf
from omegaconf.dictconfig import DictConfig
from pytorch_lightning.accelerators import CPUAccelerator
from pytorch_lightning.trainer.trainer import Trainer

from nemo.collections.nlp.data.language_modeling.megatron.data_samplers import (
    MegatronPretrainingRandomSampler,
    MegatronPretrainingSampler,
)
from nemo.collections.nlp.data.language_modeling.megatron.gpt_dataset import build_train_valid_test_datasets
from nemo.collections.nlp.models.language_modeling.megatron.gpt_model import GPTModel
from nemo.collections.nlp.models.language_modeling.megatron_base_model import MegatronBaseModel
from nemo.collections.nlp.modules.common.megatron.build_model import build_model
from nemo.collections.nlp.modules.common.megatron.module import Float16Module
from nemo.collections.nlp.modules.common.megatron.utils import (
    ApexGuardDefaults,
    average_losses_across_data_parallel_group,
    get_all_params_for_weight_decay_optimization,
    get_ltor_masks_and_position_ids,
    get_params_for_weight_decay_optimization,
)
from nemo.collections.nlp.modules.common.speech_residual_networks import LinearModule, SimplestModule
from nemo.collections.nlp.modules.common.text_generation_utils import (
    generate,
    get_computeprob_response,
    get_default_length_params,
    get_default_sampling_params,
    megatron_gpt_generate,
)
from nemo.collections.nlp.modules.common.transformer.text_generation import (
    LengthParam,
    OutputType,
    SamplingParam,
    TextGeneration,
)
from nemo.collections.nlp.parts import utils_funcs
from nemo.collections.nlp.parts.utils_funcs import activation_to_func, get_last_rank
from nemo.core.classes import Exportable
from nemo.core.classes.common import PretrainedModelInfo
from nemo.core.neural_types import ChannelType, NeuralType
from nemo.utils import logging

try:
    import apex.transformer.pipeline_parallel.utils
    from apex.transformer.pipeline_parallel.utils import get_num_microbatches

    HAVE_APEX = True

except (ImportError, ModuleNotFoundError):

    HAVE_APEX = False

try:
<<<<<<< HEAD
    from megatron.core import parallel_state, tensor_parallel
=======
    from megatron.core import InferenceParams, parallel_state
    from megatron.core.models.gpt import GPTModel as MCoreGPTModel
>>>>>>> cf33be62
    from megatron.core.pipeline_parallel.schedules import get_forward_backward_func
    from megatron.core.transformer.module import Float16Module as MCoreFloat16Module
    from megatron.core.transformer.transformer_config import TransformerConfig
    from megatron.core.utils import init_method_normal, scaled_init_method_normal

    # TODO @tmoon: Use once available in Megatron-LM
    # from megatron.core.pipeline_parallel.schedules import DataIteratorList

    HAVE_MEGATRON_CORE = True

except (ImportError, ModuleNotFoundError):

    TransformerConfig = ApexGuardDefaults

    HAVE_MEGATRON_CORE = False

try:
    import transformer_engine
    from transformer_engine.pytorch import module as te_module

    HAVE_TE = True

except (ImportError, ModuleNotFoundError):
    HAVE_TE = False


class MegatronGPTExportableModel(torch.nn.Module, Exportable):
    """
    Megatron GPT Wrapper for ONNX export
    """

    def __init__(self, model):
        super().__init__()
        self.model = model
        self.fp8_enabled = model.cfg.get('fp8', False)
        self.fp8_recipe = None
        if self.fp8_enabled and HAVE_TE:
            self.fp8_recipe = transformer_engine.common.recipe.DelayedScaling(
                margin=0, interval=1, fp8_format=transformer_engine.common.recipe.Format.E4M3
            )

        self.dtype = utils_funcs.torch_dtype_from_precision(model.cfg.precision)

    def forward(self, tokens, position_ids, attention_mask):
        if self.fp8_enabled and HAVE_TE:
            with transformer_engine.pytorch.onnx_export(self.fp8_enabled), transformer_engine.pytorch.fp8_autocast(
                enabled=self.fp8_enabled, fp8_recipe=self.fp8_recipe
            ), torch.no_grad(), torch.inference_mode(), torch.autocast(
                'cuda', dtype=self.dtype
            ), warnings.catch_warnings():
                warnings.filterwarnings(action='ignore', category=torch.jit.TracerWarning, module=r'.*')
                assert tokens.shape == position_ids.shape
                assert attention_mask.shape[2] == attention_mask.shape[3] == tokens.shape[1] == position_ids.shape[1]
                output_tensor = self.model.forward(
                    tokens=tokens.cuda(),
                    text_position_ids=position_ids.cuda(),
                    attention_mask=attention_mask.cuda(),
                    labels=None,
                )
        else:
            with torch.no_grad(), torch.inference_mode(), torch.autocast(
                'cuda', dtype=self.dtype
            ), warnings.catch_warnings():
                warnings.filterwarnings(action='ignore', category=torch.jit.TracerWarning, module=r'.*')
                assert tokens.shape == position_ids.shape
                assert attention_mask.shape[2] == attention_mask.shape[3] == tokens.shape[1] == position_ids.shape[1]
                output_tensor = self.model.forward(
                    tokens=tokens.cuda(),
                    text_position_ids=position_ids.cuda(),
                    attention_mask=attention_mask.cuda(),
                    labels=None,
                )

        return output_tensor

    def freeze(self):
        for param in self.parameters():
            param.requires_grad = False

    def input_example(self, max_batch=1, max_dim=768, seq_len=6):
        ids = [self.model.tokenizer.text_to_ids(text) for text in ["how is the weather on           Sunday"]]
        id_tensors = [torch.unsqueeze(torch.LongTensor(id_list), dim=0) for id_list in ids]
        masks_and_position_ids = [
            get_ltor_masks_and_position_ids(id_tensor, self.model.tokenizer.eos_id, False, False, False)
            for id_tensor in id_tensors
        ]
        for tokens, attn_mask_and_pos_ids in zip(id_tensors, masks_and_position_ids):
            attn_mask, _, pos_ids = attn_mask_and_pos_ids
            return tokens, pos_ids, attn_mask

    @property
    def input_types(self) -> Optional[Dict[str, NeuralType]]:
        return {
            "input_ids": NeuralType(('B', 'T'), ChannelType()),
            "position_ids": NeuralType(('B', 'T'), ChannelType()),
            "attention_mask": NeuralType(('D', 'D', 'T', 'T'), ChannelType()),
        }

    @property
    def output_types(self) -> Optional[Dict[str, NeuralType]]:
        return {"logits": NeuralType(('B', 'T', 'D'), ChannelType())}

    @property
    def input_names(self) -> List[str]:
        return ['input_ids', 'position_ids', 'attention_mask']

    @property
    def output_names(self) -> List[str]:
        return ['logits']


class MegatronGPTModel(MegatronBaseModel, TextGeneration):
    """
    Megatron GPT pretraining
    """

    def __init__(self, cfg: DictConfig, trainer: Trainer):
        if not HAVE_APEX:
            raise ImportError(
                "Apex was not found. Please see the NeMo README for installation instructions: https://github.com/NVIDIA/NeMo#megatron-gpt."
            )

        if not HAVE_MEGATRON_CORE:
            raise ImportError(
                "megatron-core was not found. Please see the NeMo README for installation instructions: https://github.com/NVIDIA/NeMo#megatron-gpt."
            )
        # this prevents base constructor from initializing tokenizer
        self.tokenizer = None
        super().__init__(cfg, trainer=trainer, no_lm_init=True)

        self._validate_trainer()

        # build the transformer config
        # TODO: add type hint once pip package is out
        self.transformer_config = self.build_transformer_config()

        self.megatron_amp_o2 = cfg.get('megatron_amp_O2', False)

        self.mcore_gpt = cfg.get('mcore_gpt', False)

        self.rampup_batch_size = self.cfg.get('rampup_batch_size', None)
        if self.rampup_batch_size:
            self.prev_consumed_samples = 0
            self.if_first_step = 0
            self.prev_global_batch_size = None

        if not self.megatron_amp_o2 and self.cfg.get('virtual_pipeline_model_parallel_size', None):
            raise ValueError('Virtual pipeline model parallel is only supported when using megatron_amp_O2')

        # build_model returns a list of modules which are used for interleaved pipeline parallelism
        if isinstance(self.trainer.accelerator, CPUAccelerator):
            self.model = build_model(
                model_provider_func=self.model_provider_func,
                wrap_with_ddp=False,
                on_cpu=True,
                virtual_pipeline_model_parallel_size=self.cfg.get('virtual_pipeline_model_parallel_size', None),
            )
        else:
            self.model = build_model(
                model_provider_func=self.model_provider_func,
                wrap_with_ddp=False,
                virtual_pipeline_model_parallel_size=self.cfg.get('virtual_pipeline_model_parallel_size', None),
            )

        # if we're not using interleaved, then self.model is a module.
        if self.cfg.get('virtual_pipeline_model_parallel_size', None) is None:
            self.model = self.model[0]

        if self.megatron_amp_o2:

            if not self.with_distributed_adam:
                # Pre-allocate the model on GPU to have master parameters allocated on the same device with matching data type
                if isinstance(self.model, list):
                    for module in self.model:
                        module.cuda(torch.cuda.current_device())
                else:
                    self.model.cuda(torch.cuda.current_device())

            self._wrap_model_for_O2()

        self.enable_autocast = (
            True if (not self.megatron_amp_o2) and (self.autocast_dtype in [torch.float16, torch.bfloat16]) else False
        )

        self.transformer_engine = cfg.get('transformer_engine', False)

        # configuration used for inference
        self._inference_config = None

        # Convert the global-batch-based profile index to micro-batch index
        if hasattr(self, '_nsys_profile_enabled'):
            mp_size = cfg.get('tensor_model_parallel_size', 1) * cfg.get('pipeline_model_parallel_size', 1)
            data_parallel_world_size = trainer.world_size // mp_size
            grad_accum_steps = cfg.get('global_batch_size') // (cfg.get('micro_batch_size') * data_parallel_world_size)
            self._nsys_profile_start_step *= grad_accum_steps
            self._nsys_profile_end_step *= grad_accum_steps

        self.get_attention_mask_from_fusion = self.cfg.get('get_attention_mask_from_fusion', True)
        self.initialize_ub = self.cfg.get('ub_tp_comm_overlap', False)

        self.inference_params = None

        # default to false since this doesn't work with sequence parallelism currently
        self.use_loss_mask = self.cfg.get('use_loss_mask', False)

        if self.use_loss_mask and self.transformer_config.sequence_parallel:
            raise ValueError('Loss mask is not supported with sequence parallelism.')

    def get_gpt_module_list(self):
        if isinstance(self.model, list):
            return [
                model.module if isinstance(model, (Float16Module, MCoreFloat16Module)) else model
                for model in self.model
            ]
        elif isinstance(self.model, (Float16Module, MCoreFloat16Module)):
            return [self.model.module]
        else:
            return [self.model]

    def set_inference_config(self, inference_config):
        self._inference_config = inference_config

    def get_inference_config(self):
        return self._inference_config

    def model_provider_func(self, pre_process, post_process):
        """Model depends on pipeline paralellism."""
        if self.mcore_gpt:
            model = MCoreGPTModel(
                config=self.transformer_config,
                vocab_size=self.cfg.get('override_vocab_size', self.padded_vocab_size),
                max_sequence_length=self.cfg.get('encoder_seq_length', 512),
                pre_process=pre_process,
                post_process=post_process,
                parallel_output=True,
                share_embeddings_and_output_weights=self.cfg.get('share_embeddings_and_output_weights', True),
                position_embedding_type=self.cfg.get('position_embedding_type', 'learned_absolute'),
                rotary_percent=self.cfg.get('rotary_percentage', 1.0),
                seq_len_interpolation_factor=self.cfg.get('seq_len_interpolation_factor', None),
            )
        else:
            assert self.cfg.get('num_query_groups', None) is None or self.cfg.get(
                'num_query_groups', None
            ) == self.cfg.get(
                'num_attention_heads', None
            ), "Group Query Attention is only supported in Megatron Core. Set 'mcore_gpt' to use GQA."

            model = GPTModel(
                config=self.model_parallel_config,
                vocab_size=self.cfg.get('override_vocab_size', self.padded_vocab_size),
                hidden_size=self.cfg.hidden_size,
                max_position_embeddings=self.cfg.max_position_embeddings,
                num_layers=self.cfg.num_layers,
                num_attention_heads=self.cfg.num_attention_heads,
                apply_query_key_layer_scaling=self.cfg.get('apply_query_key_layer_scaling', True),
                kv_channels=self.cfg.get('kv_channels', None),
                ffn_hidden_size=self.cfg.ffn_hidden_size,
                num_tokentypes=0,
                parallel_output=True,
                pre_process=pre_process,
                post_process=post_process,
                init_method_std=self.cfg.get('init_method_std', 0.02),
                use_scaled_init_method=self.cfg.get('use_scaled_init_method', True),
                fp16_lm_cross_entropy=self.cfg.get('fp16_lm_cross_entropy', False),
                megatron_amp_O2=self.cfg.get('megatron_amp_O2', False),
                hidden_dropout=self.cfg.get('hidden_dropout', 0.1),
                attention_dropout=self.cfg.get('attention_dropout', 0.1),
                ffn_dropout=self.cfg.get('ffn_dropout', 0.0),
                precision=self.cfg.get('precision', 16),
                fp32_residual_connection=self.cfg.get('fp32_residual_connection', False),
                activations_checkpoint_granularity=self.cfg.get('activations_checkpoint_granularity', None),
                activations_checkpoint_method=self.cfg.get('activations_checkpoint_method', None),
                activations_checkpoint_num_layers=self.cfg.get('activations_checkpoint_num_layers', 1),
                activations_checkpoint_layers_per_pipeline=self.cfg.get(
                    'activations_checkpoint_layers_per_pipeline', None
                ),
                normalization=self.cfg.get('normalization', 'layernorm'),
                layernorm_epsilon=self.cfg.get('layernorm_epsilon', 1e-5),
                onnx_safe=self.cfg.get('onnx_safe', False),
                bias=self.cfg.get('bias', True),
                bias_activation_fusion=self.cfg.get('bias_activation_fusion', True),
                bias_dropout_add_fusion=self.cfg.get('bias_dropout_add_fusion', True),
                activation=self.cfg.get('activation', 'gelu'),
                headscale=self.cfg.get('headscale', False),
                transformer_block_type=self.cfg.get('transformer_block_type', 'pre_ln'),
                openai_gelu=self.cfg.get('openai_gelu', False),
                normalize_attention_scores=self.cfg.get('normalize_attention_scores', True),
                position_embedding_type=self.cfg.get('position_embedding_type', 'learned_absolute'),
                rotary_percentage=self.cfg.get('rotary_percentage', 1.0),
                share_embeddings_and_output_weights=self.cfg.get('share_embeddings_and_output_weights', True),
                attention_type=self.cfg.get('attention_type', 'multihead'),
                masked_softmax_fusion=self.cfg.get('masked_softmax_fusion', True),
                persist_layer_norm=self.cfg.get('persist_layer_norm', False),
                transformer_engine=self.cfg.get('transformer_engine', False),
                fp8=self.cfg.get('fp8', False),
                fp8_e4m3=self.cfg.get('fp8_e4m3', False),
                fp8_hybrid=self.cfg.get('fp8_hybrid', False),
                fp8_margin=self.cfg.get('fp8_margin', 0),
                fp8_interval=self.cfg.get('fp8_interval', 1),
                fp8_amax_history_len=self.cfg.get('fp8_amax_history_len', 1),
                fp8_amax_compute_algo=self.cfg.get('fp8_amax_compute_algo', 'most_recent'),
                reduce_amax=self.cfg.get('reduce_amax', True),
                use_emha=self.cfg.get('use_emha', False),
                ub_tp_comm_overlap=self.cfg.get('ub_tp_comm_overlap', False),
                use_flash_attention=self.cfg.get('use_flash_attention', False),
                megatron_legacy=self.cfg.get('megatron_legacy', False),
                seq_len_interpolation_factor=self.cfg.get('seq_len_interpolation_factor', None),
            )
        return model

    def setup_optimizer_param_groups(self):
        """ModelPT override. Optimizer will get self._optimizer_param_groups"""
        if self.cfg.get('do_layer_norm_weight_decay', False):
            if isinstance(self.model, list):
                self._optimizer_param_groups = get_all_params_for_weight_decay_optimization(self.model)
            else:
                self._optimizer_param_groups = get_all_params_for_weight_decay_optimization([self.model])

        else:
            self._optimizer_param_groups = get_params_for_weight_decay_optimization(self.model)

        # if self.cfg.get('megatron_amp_O2', False):
        #     base_module = self.model.module
        # else:
        #     base_module = self.model
        # print("FREEZE")
        # for param in base_module.parameters():
        #     param.requires_grad = False
        # for param in base_module.language_model.embedding.parameters():
        #     param.requires_grad = False

        # for param in base_module.speech_residual_model.parameters():
        #     param.requires_grad = False

    def configure_optimizers(self):

        if self.with_distributed_adam:

            # Disable overlapped grad sync for embedding grad when
            # pipeline parallelism is enabled
            if parallel_state.get_pipeline_model_parallel_world_size() > 1:
                modules = self.get_gpt_module_list()
                if parallel_state.is_pipeline_first_stage(ignore_virtual=True):
                    if len(modules) > 1:
                        module = modules[0]  # only the first virtual rank has the embeddings
                    else:
                        module = modules[0]
                    if self.cfg.get('share_embeddings_and_output_weights', True):
                        param = (
                            module.shared_embedding_or_output_weight()
                            if self.mcore_gpt
                            else module.word_embeddings_weight()
                        )
                        param._disable_greedy_grad_copy = not self.megatron_amp_o2
                        param._disable_overlap_grad_sync = True
                if parallel_state.is_pipeline_last_stage(ignore_virtual=True):
                    if len(modules) > 1:
                        module = modules[-1]  # only the last virtual rank has the embeddings
                    else:
                        module = modules[0]
                    if self.cfg.get('share_embeddings_and_output_weights', True):
                        param = (
                            module.shared_embedding_or_output_weight()
                            if self.mcore_gpt
                            else module.word_embeddings_weight()
                        )
                        param._disable_greedy_grad_copy = not self.megatron_amp_o2
                        param._disable_overlap_grad_sync = True

            # Disable overlapped grad sync for layer norm grads when
            # sequence parallelism is enabled
            for param in self.parameters():
                if getattr(param, 'sequence_parallel', False):
                    param._disable_greedy_grad_copy = not self.megatron_amp_o2
                    param._disable_overlap_grad_sync = True

            # Initialize parameter buckets for overlapped grad and param syncs
            # Note: Params with disabled overlapping are put in the
            # last param bucket
            buckets = []
            if self.cfg.get('virtual_pipeline_model_parallel_size', None) is not None:
                # Initialize a bucket for each virtual pipeline stage
                for module in self.model:
                    if isinstance(module, (Float16Module, MCoreFloat16Module)):
                        module = module.module
                    stage_bucket = []
                    layers = module.decoder.layers if self.mcore_gpt else module.language_model.encoder.layers
                    for layer in layers:
                        stage_bucket.extend(
                            p for p in layer.parameters() if not getattr(p, '_disable_overlap_grad_sync', False)
                        )
                    buckets.append(stage_bucket)
            else:
                # Initialize a bucket for each Transformer layer
                modules = self.model if isinstance(self.model, list) else [self.model]
                for module in modules:
                    if isinstance(module, (Float16Module, MCoreFloat16Module)):
                        module = module.module
                    layers = module.decoder.layers if self.mcore_gpt else module.language_model.encoder.layers
                    for layer in layers:
                        buckets.append(
                            [p for p in layer.parameters() if not getattr(p, '_disable_overlap_grad_sync', False)]
                        )
            buckets.reverse()
            used_params = set()
            for bucket in buckets:
                used_params.update(bucket)
            remaining_params = [p for p in self.parameters() if p not in used_params]
            if remaining_params:
                buckets.append(remaining_params)
            self.distributed_adam_buckets = buckets

        return super().configure_optimizers()

    def forward(self, tokens, text_position_ids, attention_mask, labels):
        output_tensor = self.model(tokens, text_position_ids, attention_mask, labels=labels)
        return output_tensor

    def fwd_bwd_step(self, dataloader_iter, batch_idx, forward_only):

        # handle asynchronous grad reduction
        no_sync_func = None
        grad_sync_func = None
        param_sync_func = None
        if not forward_only and self.with_distributed_adam:
            no_sync_func = partial(self._optimizer.no_sync, greedy_grad_copy=self.megatron_amp_o2,)
            grad_sync_func = self.reduce_overlap_gradients
            param_sync_func = self.sync_overlap_parameters

        # pipeline schedules will get these from self.model.config
        for module in self.get_gpt_module_list():
            module.config.no_sync_func = no_sync_func
            module.config.grad_sync_func = grad_sync_func
            module.config.param_sync_func = param_sync_func

        # run forward and backwards passes for an entire global batch
        # we do this inside training_step to support pipeline parallelism
        fwd_bwd_function = get_forward_backward_func()

        # TODO @akhattar: add num_micro_batches_with_partial_activation_checkpoints when ready
        losses_reduced_per_micro_batch = fwd_bwd_function(
            forward_step_func=self.get_forward_output_and_loss_func(forward_only),
            data_iterator=self._make_data_iterator_list(dataloader_iter),
            model=self.model,
            num_microbatches=get_num_microbatches(),
            forward_only=forward_only,
            seq_length=self.cfg.encoder_seq_length,
            micro_batch_size=self.cfg.micro_batch_size,
        )

        # only the last stages of the pipeline return losses
        if losses_reduced_per_micro_batch:
            if (not forward_only) or self.cfg.data.get('validation_drop_last', True):
                # average loss across micro batches
                loss_tensors_list = [loss_reduced['avg'] for loss_reduced in losses_reduced_per_micro_batch]
                loss_tensor = torch.concat(loss_tensors_list)
                loss_mean = loss_tensor.mean()
            else:
                # Get the total loss since micro batches sizes are not uniform
                loss_sum_tensors_list = [
                    loss_sum['loss_sum_and_ub_size']
                    for loss_sum in losses_reduced_per_micro_batch
                    if loss_sum['loss_sum_and_ub_size'][1] > 0
                ]
                loss_sum = (
                    torch.vstack(loss_sum_tensors_list).sum(axis=0)
                    if len(loss_sum_tensors_list) > 0
                    else torch.tensor([0.0, 0.0]).cuda()
                )
                return loss_sum
        else:
            # we're not on the last pipeline stage so no losses
            if forward_only:
                loss_mean = []
            else:
                loss_mean = torch.tensor(0.0).cuda()

        return loss_mean

    def initialize_ub_func(self):
        ub_cfgs = self.cfg.get('ub_tp_comm_overlap_cfg', None)
        if ub_cfgs is None:
            warnings.warn(
                "Couldn't find TP config. Please check the path correctness. Initializing TP comm overlap with the default config."
            )

        input_shape = [
            self.cfg.get('encoder_seq_length') * self.cfg.get('micro_batch_size'),
            self.cfg.get('hidden_size'),
        ]

        te_module.base.initialize_ub(
            shape=input_shape,
            tp_size=self.cfg.get('tensor_model_parallel_size'),
            use_fp8=self.cfg.get('fp8'),
            ub_cfgs=ub_cfgs,
        )
        self.initialize_ub = False

    def training_step(self, dataloader_iter, batch_idx):
        """
            We pass the dataloader iterator function to the micro-batch scheduler.
            The input batch to each micro-batch is fetched using the dataloader function
            in the micro-batch fwd function.
        """
        # Initialize userbuffer communicators.
        if self.initialize_ub:
            self.initialize_ub_func()

        if self.rampup_batch_size:
            num_microbatch_calculator = apex.transformer.pipeline_parallel.utils._GLOBAL_NUM_MICROBATCHES_CALCULATOR
            current_global_batch_size = num_microbatch_calculator.current_global_batch_size
            # do validation and save the checkpoint when gbs is changed
            if self.prev_global_batch_size != current_global_batch_size and self.prev_global_batch_size:
                self.trainer.should_stop = True

        # we zero grads here because we also call backward in the megatron-core fwd/bwd functions
        self._optimizer.zero_grad()

        if self.with_distributed_adam:
            # hack to enable overlapping param sync and forward compute
            # note: the distributed optimizer monkey-patches each
            # parameter's __getattribute__ function so that it can
            # launch parameter all-gathers the first time the
            # parameter is accessed after the optimizer step. However,
            # PyTorch directly passes embedding parameters into a C++,
            # bypassing this process. A quick-and-dirty hack is to
            # manually interact with the parameter.
            modules = self.model if isinstance(self.model, list) else [self.model]
            for module in modules:
                if isinstance(module, (Float16Module, MCoreFloat16Module)):
                    module = module.module
                if not self.mcore_gpt:
                    module = module.language_model
                if hasattr(module, 'embedding'):
                    for param in module.embedding.parameters():
                        param.data_ptr()

        loss_mean = self.fwd_bwd_step(dataloader_iter, batch_idx, False)

        # when using sequence parallelism, the sequence parallel layernorm grads must be all-reduced
        if self.cfg.get('tensor_model_parallel_size', 1) > 1 and self.cfg.get('sequence_parallel', False):
            self.allreduce_sequence_parallel_gradients()

        if self.with_distributed_adam:
            # synchronize asynchronous grad reductions
            # note: not necessary, but reduces performance degradation
            # from multiple simultaneous NCCL calls
            self._optimizer._finish_bucket_grad_sync()
        elif self.megatron_amp_o2:
            # when using pipeline parallelism grads must be all-reduced after the pipeline (not asynchronously)
            if self.cfg.get('pipeline_model_parallel_size', 1) > 1 or self.cfg.get('sequence_parallel', False):
                # main grads are stored in the MainParamsOptimizer wrapper
                self._optimizer.allreduce_main_grads()
        else:
            # async grad allreduce is not currently implemented for O1/autocasting mixed precision training
            # so we all-reduce gradients after the pipeline
            self.allreduce_gradients()  # @sangkug we think this is causing memory to blow up (hurts perf)

        if self.cfg.get('pipeline_model_parallel_size', 1) > 1 and self.cfg.get(
            'share_embeddings_and_output_weights', True
        ):
            # when using pipeline parallelism the first and last stage must keep embeddings in sync
            self.allreduce_first_last_embeddings()

        ## logging
        # we can only log on one rank if it is rank zero so we broadcast from last rank
        # we can avoid this broadcast by updating the PTL log function to accept specific ranks
        torch.distributed.broadcast(loss_mean, get_last_rank())

        # (@adithyare) we need to check for the _scaler attribute to enable pp>1 for adapter training
        if self.torch_dtype == torch.float16 and hasattr(self.trainer.precision_plugin.scaler, "_scale"):
            loss_scale = self.trainer.precision_plugin.scaler._scale
            if loss_scale is not None:
                self.log('loss_scale', loss_scale, batch_size=1)

        self.log('reduced_train_loss', loss_mean, prog_bar=True, rank_zero_only=True, batch_size=1)
        lr = self._optimizer.param_groups[0]['lr']
        self.log('lr', lr, rank_zero_only=True, batch_size=1)
        self.log(
            'global_step', self.trainer.global_step, prog_bar=True, rank_zero_only=True, batch_size=1,
        )

        consumed_samples = self._compute_consumed_samples_after_training_step()
        # TODO: make sure compute_consumed_samples works for pipeline parallelism
        self.log(
            'consumed_samples', consumed_samples, prog_bar=True, rank_zero_only=True, batch_size=1,
        )

        if self.rampup_batch_size:
            self.prev_global_batch_size = current_global_batch_size
            self.prev_consumed_samples = consumed_samples
            num_microbatch_calculator.update(
                consumed_samples=consumed_samples, consistency_check=False,
            )
            current_global_batch_size = num_microbatch_calculator.current_global_batch_size
            self.log('global_batch_size', current_global_batch_size, prog_bar=True, rank_zero_only=True, batch_size=1)
            self.if_first_step = 1

        return loss_mean

    def backward(self, *args, **kwargs):
        """ LightningModule hook to do backward.
            We want this to do nothing since we run backward in the fwd/bwd functions from megatron-core.
            No need to call it here.
        """
        return

    def optimizer_zero_grad(self, *args, **kwargs):
        """ LightningModule hook to zero grad.
            We want this to do nothing as we are zeroing grads during the training_step.
        """
        return

    def _append_sequence_parallel_module_grads(self, module, grads):
        """ Helper method for allreduce_sequence_parallel_gradients"""

        for param in module.parameters():
            sequence_parallel_param = getattr(param, 'sequence_parallel', False) or getattr(
                param, 'sequence_parallel_enabled', False
            )
            # (@adithyare) adapter training now extends MegatronGPTModel
            # so we have to add this check here to ensure we do not
            # perform all_reduce when grad is None.
            # grad can be None when performing PeFT training.
            if sequence_parallel_param and param.requires_grad:
                if self.megatron_amp_o2:
                    grad = param.main_grad
                else:
                    grad = param.grad
                grads.append(grad.data)

    def allreduce_sequence_parallel_gradients(self):
        """ All-reduce layernorm parameters across model parallel nodes when sequence parallelism is used.
            Modified from megatron-lm:
            https://gitlab-master.nvidia.com/ADLR/megatron-lm/-/blob/3f91f09bb2ab32f9904b47f46f19d2fc3f518ed8/megatron/training.py#L425
        """

        grads = []
        if isinstance(self.model, list):
            for module in self.model:
                self._append_sequence_parallel_module_grads(module, grads)
        else:
            self._append_sequence_parallel_module_grads(self.model, grads)

        coalesced = torch._utils._flatten_dense_tensors(grads)
        torch.distributed.all_reduce(coalesced, group=parallel_state.get_tensor_model_parallel_group())
        for buf, synced in zip(grads, torch._utils._unflatten_dense_tensors(coalesced, grads)):
            buf.copy_(synced)

    def allreduce_first_last_embeddings(self):

        # Modified from megatron-lm: https://github.com/NVIDIA/Megatron-LM/blob/d41696840ed0a7edb7e0499eb82a48ae112d9bb3/megatron/training.py#L407
        # All-reduce word_embeddings' grad across first and last stages to ensure
        # that word_embeddings parameters stay in sync.
        # This should only run for models that support pipelined model parallelism
        # (BERT and GPT-2).
        if parallel_state.get_pipeline_model_parallel_world_size() > 1 and (
            parallel_state.is_pipeline_first_stage(ignore_virtual=True)
            or parallel_state.is_pipeline_last_stage(ignore_virtual=True)
        ):
            module_list = self.get_gpt_module_list()
            if parallel_state.is_pipeline_first_stage(ignore_virtual=True):
                module = module_list[0]  # only the first virtual rank has the embeddings
            elif parallel_state.is_pipeline_last_stage(ignore_virtual=True):
                module = module_list[-1]  # only the last virtual rank has the embeddings
            share_embeddings = (
                module.share_embeddings_and_output_weights if self.mcore_gpt else module.share_token_embeddings
            )
            if share_embeddings:
                word_embeddings_weight = (
                    module.shared_embedding_or_output_weight() if self.mcore_gpt else module.word_embeddings_weight()
                )
                # (@adithyare) adapter training now extends MegatronGPTModel so we have to add this check here to ensure we do not perform all_reduce when grad is None.
                # grad can be None when performing PeFT training.
                if word_embeddings_weight.requires_grad:
                    if self.megatron_amp_o2:
                        # O2 recipe stores a "main" copy of weights and grads
                        grad = word_embeddings_weight.main_grad
                    else:
                        grad = word_embeddings_weight.grad
                    torch.distributed.all_reduce(grad, group=parallel_state.get_embedding_group())

    def _make_data_iterator_list(self, data_iterator: Iterator) -> List[Iterator]:
        """ Convert data iterator into form expected by Megatron

            With interleaved pipeline parallelism, Megatron expects a
            list of one data iterator per model chunk. Each model
            chunk independently gets data from its data iterator, so
            we need to interact with the data iterator multiple times
            for each microbatch step. Instead of incorporating this
            logic into the data loader, we cache the iterator's output
            to the first model chunk and reuse it in the other model
            chunks.
        """

        if not isinstance(self.model, list) or len(self.model) == 1:
            return data_iterator  # TODO @tmoon: Remove
            # TODO @tmoon: Use once available in Megatron-LM
            # return DataIteratorList([data_iterator])

        class CachingIterator:
            """Iterator wrapper that caches values"""

            class Proxy:
                """Returns values from caching iterator wrapper

                Assumed to never advance past the caching iterator.
                """

                def __init__(self):
                    self.cache = queue.Queue()

                def __iter__(self):
                    return self

                def __next__(self):
                    return self.cache.get_nowait()

            def __init__(self, iterator: Iterator):
                self.iterator = iterator
                self.proxies = []

            def make_proxy(self):
                self.proxies.append(CachingIterator.Proxy())
                return self.proxies[-1]

            def __iter__(self):
                return self

            def __next__(self):
                val = next(self.iterator)
                for proxy in self.proxies:
                    proxy.cache.put(val)
                return val

        # Make list of iterator wrappers
        iters = [CachingIterator(data_iterator)]
        while len(iters) < len(self.model):
            iters.append(iters[0].make_proxy())
        return iters  # TODO @tmoon: Remove
        # TODO @tmoon: Use once available in Megatron-LM
        # return DataIteratorList(iters)

    def get_forward_output_and_loss_func(self, validation_step=False):
        def fwd_output_and_loss_func(dataloader_iter, model, checkpoint_activations_all_layers=None):

            # Get data batch
            batch = next(dataloader_iter)
            # TODO: handle speech_mask

            # Transfer needed data to GPU
            required_keys = set()
            if parallel_state.get_pipeline_model_parallel_world_size() == 1:
                required_keys.update(batch.keys())
            else:
                required_keys.add('attention_mask')
                if parallel_state.is_pipeline_first_stage():
                    required_keys.update(('tokens', 'position_ids'))
                if parallel_state.is_pipeline_last_stage():
                    required_keys.update(('labels', 'loss_mask'))
            if self.get_attention_mask_from_fusion:
                required_keys.remove('attention_mask')
            batch = {key: val.cuda(non_blocking=True) if key in required_keys else None for key, val in batch.items()}

            # Model forward pass
<<<<<<< HEAD
            output_tensor = model(
                batch['tokens'],
                batch['position_ids'],
                batch['attention_mask'],
                batch['labels'],
                checkpoint_activations_all_layers=checkpoint_activations_all_layers,
                speech_mask=batch['speech_mask'],
            )
=======
            forward_args = {
                'input_ids': batch['tokens'],
                'position_ids': batch['position_ids'],
                'attention_mask': batch['attention_mask'],
                'labels': batch['labels'],
                'loss_mask': batch['loss_mask'],
            }

            if not self.mcore_gpt:
                forward_args['checkpoint_activations_all_layers'] = checkpoint_activations_all_layers
                if not self.use_loss_mask:
                    forward_args.pop('loss_mask')
            else:
                # TODO: @eharper can we add this to mcore?
                forward_args.pop('loss_mask')
            output_tensor = model(**forward_args)
>>>>>>> cf33be62

            def loss_func(output_tensor):
                # Loss for a micro-batch (ub)
                loss_for_ub = self.loss_func(batch['loss_mask'], output_tensor)
                if validation_step and not self.cfg.data.get('validation_drop_last', True):
                    num_valid_tokens_in_ub = batch['loss_mask'].sum()
                    if loss_for_ub.isnan():
                        assert batch['loss_mask'].count_nonzero() == 0, 'Got NaN loss with non-empty input'
                        loss_sum_for_ub = torch.zeros_like(num_valid_tokens_in_ub)
                    else:
                        loss_sum_for_ub = num_valid_tokens_in_ub * loss_for_ub

                    loss_sum_and_ub_size_all_gpu = torch.cat(
                        [
                            loss_sum_for_ub.clone().detach().view(1),
                            torch.tensor([num_valid_tokens_in_ub]).cuda().clone().detach(),
                        ]
                    )
                    # Could potentially reduce num_valid_samples_in_microbatch and use that to aggregate instead of len(self._validation_ds)
                    torch.distributed.all_reduce(
                        loss_sum_and_ub_size_all_gpu, group=parallel_state.get_data_parallel_group()
                    )
                    return loss_for_ub, {'loss_sum_and_ub_size': loss_sum_and_ub_size_all_gpu}
                else:
                    reduced_loss = average_losses_across_data_parallel_group([loss_for_ub])
                    return loss_for_ub, {'avg': reduced_loss}

            return output_tensor, loss_func

        return fwd_output_and_loss_func

    def get_forward_output_only_func(self):
        def fwd_output_only_func(dataloader_iter, model):
            batch = next(dataloader_iter)
            extra_arg = {}
            if len(batch) == 3:
                batch = [x.cuda() for x in batch]
                tokens, attention_mask, position_ids = batch
                attention_mask = attention_mask[0:1]
            else:
                (
                    tokens,
                    attention_mask,
                    position_ids,
                    set_inference_key_value_memory,
                    inference_max_sequence_len,
                ) = batch
                tokens = tokens.cuda()
                position_ids = position_ids.cuda()
                if attention_mask is not None:
                    attention_mask = attention_mask.cuda()
                    attention_mask = attention_mask[0:1]
                if self.mcore_gpt:
                    # if first step, then clear KV cache, otherwise reuse inference_paarms
                    if set_inference_key_value_memory[0].item():
                        self.inference_params = InferenceParams(
                            max_batch_size=tokens.size(0), max_sequence_length=inference_max_sequence_len[0].item()
                        )
                    extra_arg['inference_params'] = self.inference_params
                else:
                    extra_arg['set_inference_key_value_memory'] = set_inference_key_value_memory[0].item()
                    extra_arg['inference_max_sequence_len'] = inference_max_sequence_len[0].item()
            output_tensor = model(tokens, position_ids, attention_mask, **extra_arg)

            # Advance inference sequence offset.
            if self.inference_params:
                # if last stage, then (final) output is [b, s, h], otherwise it's [s, b, h]
                if parallel_state.is_pipeline_last_stage():
                    self.inference_params.sequence_len_offset += output_tensor.size(1)
                else:
                    self.inference_params.sequence_len_offset += output_tensor.size(0)

            def id_func(output_tensor):
                return 0, {'logits': output_tensor[0], 'speech_logits': output_tensor[1]}

            return output_tensor, id_func

        return fwd_output_only_func

    def validation_step(self, dataloader_iter, batch_idx):
        """
            Our dataloaders produce a micro-batch and then we fetch
            a number of microbatches depending on the global batch size and model parallel size
            from the dataloader to produce a list of microbatches.
            The list of microbatches is then piped through the pipeline using megatron-core fwd/bwd functions.
        """
        # Check if iterator is exhausted
        dataloader_iter, done = self._val_iterator_done(dataloader_iter)
        if done:
            return
        mode = 'test' if self.trainer.testing else 'val'
        # Initialize userbuffer communicators.
        if self.initialize_ub:
            self.initialize_ub_func()

        if isinstance(self.model, list):
            for model_module in self.model:
                model_module.eval()

        loss = self.fwd_bwd_step(dataloader_iter, batch_idx, True)

        if isinstance(self.model, list):
            for model_module in self.model:
                model_module.train()
        self.validation_step_outputs.append(loss) if mode == 'val' else self.test_step_outputs.append(loss)
        return loss

    def on_validation_epoch_end(self):
        if parallel_state.is_pipeline_last_stage():
            # only the last pipeline parallel stages return loss with their batch size
            if self.cfg.data.get('validation_drop_last', True):
                averaged_loss = torch.stack(self.validation_step_outputs).mean()
            else:
                # Compute the avg loss by total_loss across all samples / total number of samples
                total_loss_and_total_samples = torch.vstack(self.validation_step_outputs).sum(axis=0)
                avg_loss = total_loss_and_total_samples[0] / total_loss_and_total_samples[1]
                averaged_loss = avg_loss.type(torch.float32).cuda()
        else:
            averaged_loss = torch.tensor(0.0, dtype=torch.float32).cuda()

        # we can only log on one rank if it is rank zero so we broadcast from last rank
        torch.distributed.broadcast(averaged_loss, get_last_rank())

        self.log('val_loss', averaged_loss, prog_bar=True, rank_zero_only=True, batch_size=1)
        self.validation_step_outputs.clear()  # free memory

        return averaged_loss

    def test_step(self, batch, batch_idx):
        return self.validation_step(batch, batch_idx)

    def on_test_epoch_end(self):
        averaged_loss = average_losses_across_data_parallel_group(self.test_step_outputs)
        logging.info(f'test_loss: {averaged_loss[0]}')
        self.test_step_outputs.clear()  # free memory

    def loss_func(self, loss_mask, output_tensor):
        losses = output_tensor.float()
        loss_mask = loss_mask.view(-1).float()
        # TODO: add nemo version here
        loss = torch.sum(losses.view(-1) * loss_mask) / loss_mask.sum()  # sequence level nll
        return loss

    def build_train_valid_test_datasets(self):
        # Override limit_val_batches to be a multiple of num microbatches to prevent val_step from exiting in between a step
        self._reconfigure_val_batches()
        logging.info('Building GPT datasets.')
        if self.trainer.limit_val_batches > 1.0 and isinstance(self.trainer.limit_val_batches, float):
            raise ValueError("limit_val_batches must be an integer or float less than or equal to 1.0.")
        global_batch_size = self.cfg.global_batch_size
        max_train_steps = self.trainer.max_steps
        eval_iters = (max_train_steps // self.trainer.val_check_interval + 1) * self.trainer.limit_val_batches
        test_iters = self.trainer.limit_test_batches

        train_valid_test_num_samples = [
            max_train_steps * global_batch_size,
            eval_iters * global_batch_size,
            test_iters * global_batch_size,
        ]

        if self.trainer.limit_val_batches <= 1.0 and isinstance(self.trainer.limit_val_batches, float):
            train_valid_test_num_samples[
                1
            ] = 1  # This is to make sure we only have one epoch on every validation iteration

        self._train_ds, self._validation_ds, self._test_ds = build_train_valid_test_datasets(
            cfg=self.cfg,
            trainer=self.trainer,
            data_prefix=self.cfg.data.data_prefix,
            data_impl=self.cfg.data.data_impl,
            splits_string=self.cfg.data.splits_string,
            train_valid_test_num_samples=train_valid_test_num_samples,
            seq_length=self.cfg.data.seq_length,
            seed=self.cfg.seed,
            skip_warmup=self.cfg.data.get('skip_warmup', True),
            tokenizer=self.tokenizer,
        )
        if self._train_ds is not None:
            logging.info(f'Length of train dataset: {len(self._train_ds)}')
        if self._validation_ds is not None:
            logging.info(f'Length of val dataset: {len(self._validation_ds)}')
        if self._test_ds is not None:
            logging.info(f'Length of test dataset: {len(self._test_ds)}')
        logging.info(f'Finished building GPT datasets.')

        return self._train_ds, self._validation_ds, self._test_ds

    def build_pretraining_data_loader(
        self, dataset, consumed_samples, dataset_type=None, drop_last=True, pad_samples_to_global_batch_size=False
    ):
        """Buld dataloader given an input dataset."""

        logging.info(f'Building dataloader with consumed samples: {consumed_samples}')
        # Megatron sampler
        if hasattr(self.cfg.data, 'dataloader_type') and self.cfg.data.dataloader_type is not None:
            if self.cfg.data.dataloader_type == 'single':
                batch_sampler = MegatronPretrainingSampler(
                    total_samples=len(dataset),
                    consumed_samples=consumed_samples,
                    micro_batch_size=self.cfg.micro_batch_size,
                    data_parallel_rank=parallel_state.get_data_parallel_rank(),
                    data_parallel_size=parallel_state.get_data_parallel_world_size(),
                    drop_last=drop_last,
                    global_batch_size=self.cfg.global_batch_size,
                    rampup_batch_size=self.cfg.get('rampup_batch_size', None),
                    pad_samples_to_global_batch_size=pad_samples_to_global_batch_size,
                )
            elif self.cfg.data.dataloader_type == 'cyclic':
                batch_sampler = MegatronPretrainingRandomSampler(
                    total_samples=len(dataset),
                    consumed_samples=consumed_samples,
                    micro_batch_size=self.cfg.micro_batch_size,
                    data_parallel_rank=parallel_state.get_data_parallel_rank(),
                    data_parallel_size=parallel_state.get_data_parallel_world_size(),
                    drop_last=self.cfg.get('drop_last', True),
                )
            else:
                raise ValueError('cfg.data.dataloader_type must be "single" or "cyclic"')
        else:
            raise ValueError('cfg.data.dataloader_type not found. Must be "single" or "cyclic"')

        return torch.utils.data.DataLoader(
            dataset,
            batch_sampler=batch_sampler,
            num_workers=self.cfg.data.num_workers,
            pin_memory=True,
            persistent_workers=True if self.cfg.data.num_workers > 0 else False,
        )

    def setup(self, stage=None):
        """ PTL hook that is executed after DDP spawns.
            We setup datasets here as megatron datasets require DDP to instantiate.
            See https://pytorch-lightning.readthedocs.io/en/latest/common/lightning_module.html#setup for more information.
        Args:
            stage (str, optional): Can be 'fit', 'validate', 'test' or 'predict'. Defaults to None.
        """
        num_parameters_on_device, total_num_parameters = self._get_total_params_across_model_parallel_groups_gpt_bert(
            self.model
        )

        logging.info(
            f'Pipeline model parallel rank: {parallel_state.get_pipeline_model_parallel_rank()}, '
            f'Tensor model parallel rank: {parallel_state.get_tensor_model_parallel_rank()}, '
            f'Number of model parameters on device: {num_parameters_on_device:.2e}. '
            f'Total number of model parameters: {total_num_parameters:.2e}.'
        )

        resume_checkpoint_path = self.trainer.ckpt_path
        if resume_checkpoint_path:
            init_consumed_samples = self._extract_consumed_samples_from_ckpt(resume_checkpoint_path)
        else:
            init_consumed_samples = 0
        self.init_consumed_samples = init_consumed_samples
        self.init_global_step = self.trainer.global_step

        if self.rampup_batch_size:
            optimizer = self.cfg.optim.get('name', None)
            assert (
                optimizer == 'fused_adam'
            ), f'{optimizer} optimizer is not supported yet with rampup batch size. Please, use fused_adam optimizer instead.'

            num_microbatch_calculator = apex.transformer.pipeline_parallel.utils._GLOBAL_NUM_MICROBATCHES_CALCULATOR
            num_microbatch_calculator.update(self.init_consumed_samples, consistency_check=False)
            self.prev_consumed_samples = self.init_consumed_samples

        if stage == 'predict':
            return
        else:
            # TODO: consider adding a ModelPT guard to check if model is being restored.
            # allowing restored models to optionally setup datasets
            self.build_train_valid_test_datasets()
            self.setup_training_data(self.cfg.data)
            self.setup_validation_data(self.cfg.data)
            self.setup_test_data(self.cfg.data)

        if stage == 'fit':
            if parallel_state.get_pipeline_model_parallel_world_size() > 1:
                if self.cfg.get('share_embeddings_and_output_weights', True):
                    for index, module in enumerate(self.get_gpt_module_list()):
                        if parallel_state.get_virtual_pipeline_model_parallel_world_size() is not None:
                            parallel_state.set_virtual_pipeline_model_parallel_rank(index)
                        sync_embeddings = (
                            module.initialize_last_stage_with_word_embeddings
                            if self.mcore_gpt
                            else module.sync_initial_word_embeddings
                        )
                        sync_embeddings()
                    if parallel_state.get_virtual_pipeline_model_parallel_world_size() is not None:
                        parallel_state.set_virtual_pipeline_model_parallel_rank(0)

        if self.cfg.get('transformer_engine', False) or self.cfg.get('mcore_gpt', False):
            self.setup_transformer_engine_tp_groups()

    def setup_training_data(self, cfg):
        if hasattr(self, '_train_ds'):
            consumed_samples = self.compute_consumed_samples(0)
            logging.info(
                f'Setting up train dataloader with len(len(self._train_ds)): {len(self._train_ds)} and consumed samples: {consumed_samples}'
            )
            self._train_dl = self.build_pretraining_data_loader(self._train_ds, consumed_samples)

    def setup_validation_data(self, cfg):
        if hasattr(self, '_validation_ds'):
            consumed_samples = 0
            logging.info(
                f'Setting up validation dataloader with len(len(self._validation_ds)): {len(self._validation_ds)} and consumed samples: {consumed_samples}'
            )

            drop_last = True
            if not self.cfg.data.get('validation_drop_last', True):
                logging.info(f'Drop last in validation dataset is set to False')
                drop_last = False
            pad_samples_to_global_batch_size = False
            if self.cfg.data.get('pad_samples_to_global_batch_size', False):
                logging.info('pad_samples_to_global_batch_size set to True')
                pad_samples_to_global_batch_size = True

            self._validation_dl = self.build_pretraining_data_loader(
                self._validation_ds, consumed_samples, "validation", drop_last, pad_samples_to_global_batch_size
            )

    def setup_test_data(self, cfg):
        if hasattr(self, '_test_ds'):
            consumed_samples = 0
            logging.info(
                f'Setting up test dataloader with len(len(self._test_ds)): {len(self._test_ds)} and consumed samples: {consumed_samples}'
            )
            self._test_dl = self.build_pretraining_data_loader(self._test_ds, consumed_samples)

    def generate(
        self,
        inputs: Union[List[str], torch.Tensor, List[dict]],
        length_params: LengthParam,
        sampling_params: SamplingParam = None,
        mode="teacher-forced",  # One of "teacher-forced", "greedy", "multinomial"
    ) -> OutputType:
        """
        inputs can either be a list of string or a tuple
        If list of string, will be tokenized in downstream func
        If tuple, must be a tuple of (tokenized_ids, context_length)
        """

        # check whether the DDP is initialized
        if parallel_state.is_unitialized():

            def dummy():
                return

            if self.trainer.strategy.launcher is not None:
                self.trainer.strategy.launcher.launch(dummy, trainer=self.trainer)
            self.trainer.strategy.setup_environment()

            if self.cfg.get('transformer_engine', False):
                self.setup_transformer_engine_tp_groups()

        # set the default sampling params if it is None.
        # default do greedy sampling
        if sampling_params is None:
            sampling_params = get_default_sampling_params()

        # set the default length params if it is None.
        # default do greedy sampling
        if length_params is None:
            length_params = get_default_length_params()

        return megatron_gpt_generate(self.cuda(), inputs, self.tokenizer, length_params, sampling_params, mode=mode)

    def predict_step(self, batch: Any, batch_idx: int, dataloader_idx: Optional[int] = None) -> Any:
        inference_config = self.get_inference_config()
        if inference_config is None:
            return None
        else:
            # need to overwrite some configuration, make it immutable
            inference_config = inference_config.copy()
            compute_logprob = inference_config['compute_logprob']
            if compute_logprob:
                inference_config['inputs'] = batch
                inference_config['tokens_to_generate'] = 1
                inference_config['all_probs'] = True
                inference_config["add_BOS"] = False
                inference_config['greedy'] = True
                response = generate(self, **inference_config)
                compute_prob_response = get_computeprob_response(self.tokenizer, response, batch)
                return compute_prob_response
            else:
                inference_config['inputs'] = batch
                return generate(self, **inference_config)

    def list_available_models(self):
        return None

    def transfer_batch_to_device(self, batch: Any, device: torch.device, dataloader_idx: int) -> Any:
        """ PTL hook: https://pytorch-lightning.readthedocs.io/en/latest/common/lightning_module.html#transfer-batch-to-device
            When using pipeline parallelism, we need the global batch to remain on the CPU,
            since the memory overhead will be too high when using a large number of microbatches.
            Microbatches are transferred from CPU to GPU inside the pipeline.
        """
        return batch

    def _validate_trainer(self):
        """ Certain trainer configurations can break training.
            Here we try to catch them and raise an error.
        """
        if self.trainer.accumulate_grad_batches > 1:
            raise ValueError(
                f'Gradient accumulation is done within training_step. trainer.accumulate_grad_batches must equal 1'
            )

    @classmethod
    def list_available_models(cls) -> Optional[PretrainedModelInfo]:
        """
        This method returns a list of pre-trained model which can be instantiated directly from NVIDIA's NGC cloud.
        Returns:
            List of available pre-trained models.
        """
        result = []
        result.append(
            PretrainedModelInfo(
                pretrained_model_name="megatron_gpt_345m",
                location="https://api.ngc.nvidia.com/v2/models/nvidia/nemo/megatron_gpt_345m/versions/1/files/megatron_gpt_345m.nemo",
                description="345M parameter GPT generative Megatron model.",
            )
        )
        return result

    def setup_transformer_engine_tp_groups(self):
        """ This should be called after model parallel groups have been initialized
            and only needs to be called when using Transformer Engine.
        """
        for module in self.get_gpt_module_list():
            """Set TP group
               Copied from: https://github.com/NVIDIA/TransformerEngine/blob/main/transformer_engine/pytorch/transformer.py#L398
            """
            # Deep iterate but skip self to avoid infinite recursion.
            for index, child in enumerate(module.modules()):
                if index == 0:
                    continue
                if hasattr(child, "set_tensor_parallel_group"):
                    tp_group = parallel_state.get_tensor_model_parallel_group()
                    child.set_tensor_parallel_group(tp_group)

    def on_save_checkpoint(self, checkpoint) -> None:
        """LightningModule hook:
        https://pytorch-lightning.readthedocs.io/en/stable/common/lightning_module.html#on-save-checkpoint
        """

        # mcore uses distributed checkpointing
        if self.mcore_gpt:
            checkpoint['sharded_state_dict'] = self.sharded_state_dict()

        # legacy checkpointing for interleaved
        else:
            if isinstance(self.model, list):
                for i in range(len(self.model)):
                    parallel_state.set_virtual_pipeline_model_parallel_rank(i)
                    checkpoint[f'model{i}'] = self.model[i].module.state_dict_for_save_checkpoint()
                parallel_state.set_virtual_pipeline_model_parallel_rank(0)

    def on_load_checkpoint(self, checkpoint) -> None:
        """LightningModule hook:
        https://pytorch-lightning.readthedocs.io/en/stable/common/lightning_module.html#on-load-checkpoint
        """

        # mcore uses distributed checkpointing
        if self.mcore_gpt:
            if 'state_dict' in checkpoint:
                for index, module in enumerate(self.get_gpt_module_list()):
                    if parallel_state.get_virtual_pipeline_model_parallel_world_size() is not None:
                        checkpoint_state_dict = checkpoint['state_dict'][f'model_{index}']
                    else:
                        checkpoint_state_dict = checkpoint['state_dict']
                    # checkpoint_state_dict has "model." but module does not so we need to remove it when loading
                    checkpoint_state_dict = {
                        key.replace('model.', ''): checkpoint_state_dict.pop(key)
                        for key in list(checkpoint_state_dict.keys())
                    }
                    module.load_state_dict(checkpoint_state_dict, strict=True)
            else:
                # when restoring a distributed checkpoint from a ptl checkpoint we need to defer loading the state_dict
                # see NLPModel.on_load_checkpoint
                checkpoint['state_dict'] = {}

        # legacy checkpointing for interleaved
        else:
            if isinstance(self.model, list):
                for i in range(len(self.model)):
                    parallel_state.set_virtual_pipeline_model_parallel_rank(i)
                    self.model[i].module.load_state_dict(checkpoint[f'model{i}'], strict=True)
                parallel_state.set_virtual_pipeline_model_parallel_rank(0)

    def sharded_state_dict(self, prefix: str = '') -> Dict[str, Any]:
        """
        Creates the sharded state dict which is used by dist_checkpoint to save the sharded tensors to disk.
        When given the sharded_stated_dict, dist_checkpoint.load will load the tensors corresponding to
        self.state_dict().
        The sharded tensor mapping is defined in the GPTModel class from mcore.
        """

        if self.mcore_gpt:
            module_prefix = f'{prefix}model.'
            sharded_state_dict = {}
            for index, module in enumerate(self.get_gpt_module_list()):
                if parallel_state.get_virtual_pipeline_model_parallel_world_size() is not None:
                    # virtual pipline rank must be set so that GPTModel returns the correct sharded state dict
                    parallel_state.set_virtual_pipeline_model_parallel_rank(index)
                    module_sharded_state_dict = module.sharded_state_dict(prefix=module_prefix)
                    sharded_state_dict[f'model_{index}'] = module_sharded_state_dict
                else:
                    module_sharded_state_dict = module.sharded_state_dict(prefix=module_prefix)
                    sharded_state_dict.update(module_sharded_state_dict)

            # reset vp rank
            if parallel_state.get_virtual_pipeline_model_parallel_world_size() is not None:
                parallel_state.set_virtual_pipeline_model_parallel_rank(0)

            return sharded_state_dict

    def parameters(self):
        if isinstance(self.model, list):
            return itertools.chain.from_iterable(module.parameters() for module in self.model)
        else:
            return self.model.parameters()

    @property
    def mgpt_wrapper(self):
        return MegatronGPTExportableModel(self)

    def list_export_subnets(self):
        return ['mgpt_wrapper']

    def _reset_activation_checkpointing_args(self):
        """ Disables activation checkpointing completely and saves the values so that
            _restore_activation_checkpointing_args can restore them later. This function must always be
            called before _restore_activation_checkpointing_args.
        """
        # Store values to restore them later.
        self.last_activations_checkpoint_granularity = self.cfg.activations_checkpoint_granularity
        self.last_activations_checkpoint_method = self.cfg.activations_checkpoint_method
        self.last_activations_checkpoint_num_layers = self.cfg.activations_checkpoint_num_layers
        self.last_activations_checkpoint_layers_per_pipeline = self.cfg.activations_checkpoint_layers_per_pipeline

        # Reset config values. Needed for calling generate.
        self.cfg.activations_checkpoint_granularity = None
        self.cfg.activations_checkpoint_method = None
        self.cfg.activations_checkpoint_num_layers = None
        self.cfg.activations_checkpoint_layers_per_pipeline = None

        # Reset model parameters.
        for module in self.get_gpt_module_list():
            if self.cfg.get('mcore_gpt', False):
                module.decoder.config.recompute_granularity = None
                module.decoder.config.recompute_method = None
                module.decoder.config.recompute_num_layers = None
            else:
                module.language_model.encoder.activations_checkpoint_granularity = None
                module.language_model.encoder.activations_checkpoint_method = None
                module.language_model.encoder.activations_checkpoint_num_layers = None
                module.language_model.encoder.activations_checkpoint_layers_per_pipeline = None

    def _restore_activation_checkpointing_args(self):
        """ Restores the activation checkpointing parameters using the values saved by
            _reset_activation_checkpointing_args. This function must never be called before
            _reset_activation_checkpointing_args.
        """
        # Restore config values.
        self.cfg.activations_checkpoint_granularity = self.last_activations_checkpoint_granularity
        self.cfg.activations_checkpoint_method = self.last_activations_checkpoint_method
        self.cfg.activations_checkpoint_num_layers = self.last_activations_checkpoint_num_layers
        self.cfg.activations_checkpoint_layers_per_pipeline = self.last_activations_checkpoint_layers_per_pipeline

        # Restore model parameters.
        for module in self.get_gpt_module_list():
            if self.cfg.get('mcore_gpt', False):
                module.decoder.config.recompute_granularity = self.last_activations_checkpoint_granularity
                module.decoder.config.recompute_method = self.last_activations_checkpoint_method
                module.decoder.config.recompute_num_layers = self.last_activations_checkpoint_num_layers
            else:
                module.language_model.encoder.activations_checkpoint_granularity = (
                    self.last_activations_checkpoint_granularity
                )
                module.language_model.encoder.activations_checkpoint_method = self.last_activations_checkpoint_method
                module.language_model.encoder.activations_checkpoint_num_layers = (
                    self.last_activations_checkpoint_num_layers
                )
                module.language_model.encoder.activations_checkpoint_layers_per_pipeline = (
                    self.last_activations_checkpoint_layers_per_pipeline
                )

    def _reset_sequence_parallelism_args(self):
        """ Disables sequence parallelism completely and saves the values so that
            _restore_sequence_parallelism_args can restore them later. This function must always be
            called before _restore_sequence_parallelism_args.
        """
        # Store values to restore them later.
        self.last_sequence_parallel = self.cfg.sequence_parallel

        # Reset config values. Needed for calling generate.
        self.cfg.sequence_parallel = False
        self.model_parallel_config.sequence_parallel = False
        self.transformer_config.sequence_parallel = False

        # Reset model parameters.
        for module in self.get_gpt_module_list():
            for mod in module.modules():
                if hasattr(mod, "sequence_parallel"):
                    mod.sequence_parallel = False

    def _restore_sequence_parallelism_args(self):
        """ Restores the sequence parallelism parameters using the values saved by
            _reset_sequence_parallelism_args. This function must never be called before
            _reset_sequence_parallelism_args.
        """
        # Restore config values.
        self.cfg.sequence_parallel = self.last_sequence_parallel
        self.model_parallel_config.sequence_parallel = self.last_sequence_parallel
        self.transformer_config.sequence_parallel = self.last_sequence_parallel

        # Restore model parameters.
        for module in self.get_gpt_module_list():
            for mod in module.modules():
                if hasattr(mod, "sequence_parallel"):
                    mod.sequence_parallel = self.last_sequence_parallel

<<<<<<< HEAD
    def update_for_speech(self, speech_module="linear"):
        assert speech_module in ["linear", "conv"]
        from nemo.collections.nlp.modules.common.megatron.utils import scaled_init_method_normal

        _init_method = scaled_init_method_normal(0.02, self.cfg.num_layers)
        if self.cfg.get('megatron_amp_O2', False):
            base_module = self.model.module
        else:
            base_module = self.model
        # Update embedding tables
        word_embedding = base_module.language_model.embedding.word_embeddings
        old_token_size = word_embedding.num_embeddings
        one_speech_layer = 1024
        total_speech_tokens = 8*one_speech_layer
        new_embeddings = tensor_parallel.VocabParallelEmbedding(
            num_embeddings=old_token_size + total_speech_tokens,
            embedding_dim=word_embedding.embedding_dim,
            init_method=_init_method,
        )
        new_weight = new_embeddings.weight.clone()
        new_weight[:old_token_size, :] = word_embedding.weight.clone()
        new_weight = torch.nn.Parameter(new_weight)
        new_embeddings.weight = new_weight
        base_module.language_model.embedding.word_embeddings = new_embeddings

        # Update output layer weights
        output_layer = base_module.language_model.output_layer
        old_weight = output_layer.weight
        old_token_size = output_layer.weight.shape[0]
        additional_output_size = total_speech_tokens if speech_module=="linear" else one_speech_layer
        new_weight = torch.zeros(
            [old_token_size + additional_output_size, old_weight.shape[1]], dtype=old_weight.dtype, device=old_weight.device
        )
        _init_method(new_weight)
        new_weight[:old_token_size, :] = output_layer.weight.clone()
        new_weight = torch.nn.Parameter(new_weight)
        output_layer.weight = new_weight

        if speech_module == "conv":
            hidden_size = base_module.hidden_size
            base_module.speech_residual_model = SimplestModule(hidden_size, 1024)


class MegatronSpeechGPTModel(MegatronGPTModel):
    def __init__(self, cfg: DictConfig, trainer: Trainer):
        super().__init__(cfg, trainer)
        if self.cfg.get('megatron_amp_O2', False):
            base_module = self.model.module
        else:
            base_module = self.model
        hidden_size = base_module.hidden_size
        base_module.speech_residual_model = None
        if self.cfg.get('speech_residual_model', None) == 'conv':
            base_module.speech_residual_model = SimplestModule(hidden_size, 1024)
        elif self.cfg.get('speech_residual_model', None) == 'linear':
            base_module.speech_residual_model = LinearModule(hidden_size, 1024)

    def model_provider_func(self, pre_process, post_process):
        """Very small override of base model so we can have different embedding and output layer size"""
        # print(f"AGAIN1 {self.cfg.get('override_vocab_size')}")
        # print(f"AGAIN1 {self.cfg.get('output_size')}")
        # print(f"AGAIN1 {self.cfg.get('embedding_scale')}")
        model = GPTModel(
            vocab_size=self.cfg.get('override_vocab_size', self.padded_vocab_size),
            output_size=self.cfg.get('output_size', None),
            hidden_size=self.cfg.hidden_size,
            max_position_embeddings=self.cfg.max_position_embeddings,
            num_layers=self.cfg.num_layers,
            num_attention_heads=self.cfg.num_attention_heads,
            apply_query_key_layer_scaling=self.cfg.get('apply_query_key_layer_scaling', True),
            kv_channels=self.cfg.get('kv_channels', None),
            ffn_hidden_size=self.cfg.ffn_hidden_size,
            num_tokentypes=0,
            parallel_output=True,
            pre_process=pre_process,
            post_process=post_process,
            init_method_std=self.cfg.get('init_method_std', 0.02),
            use_scaled_init_method=self.cfg.get('use_scaled_init_method', True),
            fp16_lm_cross_entropy=self.cfg.get('fp16_lm_cross_entropy', False),
            use_cpu_initialization=self.cfg.get('use_cpu_initialization', False),
            megatron_amp_O2=self.cfg.get('megatron_amp_O2', False),
            hidden_dropout=self.cfg.get('hidden_dropout', 0.1),
            attention_dropout=self.cfg.get('attention_dropout', 0.1),
            ffn_dropout=self.cfg.get('ffn_dropout', 0.0),
            precision=self.cfg.get('precision', 16),
            fp32_residual_connection=self.cfg.get('fp32_residual_connection', False),
            activations_checkpoint_granularity=self.cfg.get('activations_checkpoint_granularity', None),
            activations_checkpoint_method=self.cfg.get('activations_checkpoint_method', None),
            activations_checkpoint_num_layers=self.cfg.get('activations_checkpoint_num_layers', 1),
            activations_checkpoint_layers_per_pipeline=self.cfg.get(
                'activations_checkpoint_layers_per_pipeline', None
            ),
            normalization=self.cfg.get('normalization', 'layernorm'),
            layernorm_epsilon=self.cfg.get('layernorm_epsilon', 1e-5),
            onnx_safe=self.cfg.get('onnx_safe', False),
            bias=self.cfg.get('bias', True),
            bias_activation_fusion=self.cfg.get('bias_activation_fusion', True),
            bias_dropout_add_fusion=self.cfg.get('bias_dropout_add_fusion', True),
            activation=self.cfg.get('activation', 'gelu'),
            headscale=self.cfg.get('headscale', False),
            transformer_block_type=self.cfg.get('transformer_block_type', 'pre_ln'),
            openai_gelu=self.cfg.get('openai_gelu', False),
            normalize_attention_scores=self.cfg.get('normalize_attention_scores', True),
            position_embedding_type=self.cfg.get('position_embedding_type', 'learned_absolute'),
            rotary_percentage=self.cfg.get('rotary_percentage', 1.0),
            share_embeddings_and_output_weights=self.cfg.get('share_embeddings_and_output_weights', True),
            attention_type=self.cfg.get('attention_type', 'multihead'),
            masked_softmax_fusion=self.cfg.get('masked_softmax_fusion', True),
            gradient_accumulation_fusion=self.cfg.get('gradient_accumulation_fusion', False),
            persist_layer_norm=self.cfg.get('persist_layer_norm', False),
            sequence_parallel=self.cfg.get('sequence_parallel', False),
            transformer_engine=self.cfg.get('transformer_engine', False),
            fp8=self.cfg.get('fp8', False),
            fp8_e4m3=self.cfg.get('fp8_e4m3', False),
            fp8_hybrid=self.cfg.get('fp8_hybrid', False),
            fp8_margin=self.cfg.get('fp8_margin', 0),
            fp8_interval=self.cfg.get('fp8_interval', 1),
            fp8_amax_history_len=self.cfg.get('fp8_amax_history_len', 1),
            fp8_amax_compute_algo=self.cfg.get('fp8_amax_compute_algo', 'most_recent'),
            reduce_amax=self.cfg.get('reduce_amax', True),
            use_emha=self.cfg.get('use_emha', False),
            use_flash_attention=self.cfg.get('use_flash_attention', False),
            megatron_legacy=self.cfg.get('megatron_legacy', False),
            embedding_scale=self.cfg.get('embedding_scale', 1.0),
            speech_loss_scale=self.cfg.get('speech_loss_scale', 1.0),
            text_size=self.cfg.get('text_size', 256000),
        )

        return model
=======
    def build_transformer_config(self) -> TransformerConfig:
        """ Builds the megatron core gpt transformer config for the model.
            For attributes in the nemo model config that are the same
            as the megatron core TransformerConfig, we will use the value from the nemo model config.
            For attributes in TransformerConfig that are not in the nemo model config, we add custom logic.
        """

        # create a dictionary copy of the model config
        cfg = OmegaConf.to_container(self.cfg, resolve=True)

        # create a dict to store the transformer config arguments
        transformer_config_dict = {}

        # get model parallel configs from the base class
        model_parallel_config = self.build_model_parallel_config()

        add_bias_linear = self.cfg.get('bias', True)

        activation = self.cfg.get('activation', 'gelu')
        # TODO: need to check which activation functions are supported in mcore
        gated_linear_unit = activation.endswith('glu')
        activation_func = activation_to_func(activation)

        normalization = self.cfg.get('normalization', 'layernorm')
        if normalization == 'layernorm':
            normalization = 'LayerNorm'
        elif normalization == 'rmsnorm':
            normalization = 'RMSNorm'
        else:
            logging.warning(
                f"The normalization type: {normalization} might not be supported in megatron core."
                f"Supported types are LayerNorm and RMSNorm."
            )

        init_method_std = self.cfg.get('init_method_std', 0.02)
        # default used in mcore
        init_method = init_method_normal(init_method_std)

        output_layer_init_method = init_method
        num_layers = self.cfg.get('num_layers', 1)
        use_scaled_init_method = self.cfg.get('use_scaled_init_method', True)
        if use_scaled_init_method:
            output_layer_init_method = scaled_init_method_normal(init_method_std, num_layers=num_layers)

        attention_softmax_in_fp32 = False  # not currently used in NeMo unless apply_query_key_layer_scaling is True
        apply_query_key_layer_scaling = self.cfg.get('apply_query_key_layer_scaling', False)
        if apply_query_key_layer_scaling:
            attention_softmax_in_fp32 = True

        bias_activation_fusion = self.cfg.get('bias_activation_fusion', True)
        bias_gelu_fusion = True if bias_activation_fusion else False

        bias_dropout_fusion = self.cfg.get('bias_dropout_add_fusion', True)

        # TODO: need to check if recompute APIs are matching up properly
        recompute_granularity = self.cfg.get('activations_checkpoint_granularity', None)
        recompute_method = self.cfg.get('activations_checkpoint_method', None)
        recompute_num_layers = self.cfg.get('activations_checkpoint_num_layers', None)

        if not self.cfg.get('fp8', False):
            fp8 = None
        elif self.cfg.get('fp8_e4m3', False):
            fp8 = 'e4m3'
        elif self.cfg.get('fp8_hybrid', False):
            fp8 = 'hybrid'
        else:
            raise ValueError(f"fp8 enabled but fp8_format (fp8_e4m3 | fp8_hybrid) is not set.")

        # any configs that are not in the nemo model config will be added here
        config_mapping = {
            'apply_residual_connection_post_layernorm': False,  # we don't use this in NeMo
            'layernorm_zero_centered_gamma': False,  # not currently used in NeMo
            'add_bias_linear': add_bias_linear,
            'gated_linear_unit': gated_linear_unit,
            'activation_func': activation_func,
            'normalization': normalization,
            'init_method': init_method,
            'output_layer_init_method': output_layer_init_method,
            'attention_softmax_in_fp32': attention_softmax_in_fp32,
            'bias_gelu_fusion': bias_gelu_fusion,
            'bias_dropout_fusion': bias_dropout_fusion,
            'recompute_granularity': recompute_granularity,
            'recompute_method': recompute_method,
            'recompute_num_layers': recompute_num_layers,
            'distribute_saved_activations': False,  # not currently used in NeMo
            'fp8': fp8,
        }

        # populate the transformer config dict
        for field in fields(TransformerConfig):
            # config mapping has priority
            if field.name in config_mapping:
                transformer_config_dict[field.name] = config_mapping[field.name]
            # then config
            elif field.name in cfg:
                transformer_config_dict[field.name] = cfg[field.name]
            # then model parallel config
            elif field in fields(model_parallel_config):
                transformer_config_dict[field.name] = getattr(model_parallel_config, field.name)
            else:
                logging.warning(
                    f"The model: {self} does not have field.name: {field.name} in its cfg. "
                    f"Add this key to cfg or config_mapping to make to make it configurable."
                )

        transformer_config = TransformerConfig(**transformer_config_dict)

        return transformer_config

    def _wrap_model_for_O2(self):
        """ Wraps self.model in a float16 wrapper if the model is using megatron amp O2.
            Args:
                model: The model to wrap. Can be a list of modules or a single module.
            Returns:
                The wrapped model. Returns a list of wrapped modules or a single wrapped module.
        """
        Float16Wrapper = MCoreFloat16Module if self.mcore_gpt else Float16Module

        nemo_args = {
            'config': self.model_parallel_config,
            'precision': self.cfg.precision,
            'share_token_embeddings': self.cfg.get('share_embeddings_and_output_weights', True),
        }
        mcore_args = {
            'config': self.transformer_config,
        }

        args = mcore_args if self.mcore_gpt else nemo_args

        # Model wrapper to convert both model and inputs to half precision
        if isinstance(self.model, list):
            converted_model = []
            for module in self.model:
                args['module'] = module
                converted_model.append(Float16Wrapper(**args))
            self.model = converted_model
        else:
            args['module'] = self.model
            self.model = Float16Wrapper(**args)

        args.pop('module')
>>>>>>> cf33be62
<|MERGE_RESOLUTION|>--- conflicted
+++ resolved
@@ -73,12 +73,8 @@
     HAVE_APEX = False
 
 try:
-<<<<<<< HEAD
-    from megatron.core import parallel_state, tensor_parallel
-=======
-    from megatron.core import InferenceParams, parallel_state
+    from megatron.core import InferenceParams, parallel_state, tensor_parallel
     from megatron.core.models.gpt import GPTModel as MCoreGPTModel
->>>>>>> cf33be62
     from megatron.core.pipeline_parallel.schedules import get_forward_backward_func
     from megatron.core.transformer.module import Float16Module as MCoreFloat16Module
     from megatron.core.transformer.transformer_config import TransformerConfig
@@ -845,22 +841,13 @@
             batch = {key: val.cuda(non_blocking=True) if key in required_keys else None for key, val in batch.items()}
 
             # Model forward pass
-<<<<<<< HEAD
-            output_tensor = model(
-                batch['tokens'],
-                batch['position_ids'],
-                batch['attention_mask'],
-                batch['labels'],
-                checkpoint_activations_all_layers=checkpoint_activations_all_layers,
-                speech_mask=batch['speech_mask'],
-            )
-=======
             forward_args = {
                 'input_ids': batch['tokens'],
                 'position_ids': batch['position_ids'],
                 'attention_mask': batch['attention_mask'],
                 'labels': batch['labels'],
                 'loss_mask': batch['loss_mask'],
+                'speech_mask': batch['speech_mask']
             }
 
             if not self.mcore_gpt:
@@ -871,7 +858,6 @@
                 # TODO: @eharper can we add this to mcore?
                 forward_args.pop('loss_mask')
             output_tensor = model(**forward_args)
->>>>>>> cf33be62
 
             def loss_func(output_tensor):
                 # Loss for a micro-batch (ub)
@@ -1495,7 +1481,148 @@
                 if hasattr(mod, "sequence_parallel"):
                     mod.sequence_parallel = self.last_sequence_parallel
 
-<<<<<<< HEAD
+    def build_transformer_config(self) -> TransformerConfig:
+        """ Builds the megatron core gpt transformer config for the model.
+            For attributes in the nemo model config that are the same
+            as the megatron core TransformerConfig, we will use the value from the nemo model config.
+            For attributes in TransformerConfig that are not in the nemo model config, we add custom logic.
+        """
+
+        # create a dictionary copy of the model config
+        cfg = OmegaConf.to_container(self.cfg, resolve=True)
+
+        # create a dict to store the transformer config arguments
+        transformer_config_dict = {}
+
+        # get model parallel configs from the base class
+        model_parallel_config = self.build_model_parallel_config()
+
+        add_bias_linear = self.cfg.get('bias', True)
+
+        activation = self.cfg.get('activation', 'gelu')
+        # TODO: need to check which activation functions are supported in mcore
+        gated_linear_unit = activation.endswith('glu')
+        activation_func = activation_to_func(activation)
+
+        normalization = self.cfg.get('normalization', 'layernorm')
+        if normalization == 'layernorm':
+            normalization = 'LayerNorm'
+        elif normalization == 'rmsnorm':
+            normalization = 'RMSNorm'
+        else:
+            logging.warning(
+                f"The normalization type: {normalization} might not be supported in megatron core."
+                f"Supported types are LayerNorm and RMSNorm."
+            )
+
+        init_method_std = self.cfg.get('init_method_std', 0.02)
+        # default used in mcore
+        init_method = init_method_normal(init_method_std)
+
+        output_layer_init_method = init_method
+        num_layers = self.cfg.get('num_layers', 1)
+        use_scaled_init_method = self.cfg.get('use_scaled_init_method', True)
+        if use_scaled_init_method:
+            output_layer_init_method = scaled_init_method_normal(init_method_std, num_layers=num_layers)
+
+        attention_softmax_in_fp32 = False  # not currently used in NeMo unless apply_query_key_layer_scaling is True
+        apply_query_key_layer_scaling = self.cfg.get('apply_query_key_layer_scaling', False)
+        if apply_query_key_layer_scaling:
+            attention_softmax_in_fp32 = True
+
+        bias_activation_fusion = self.cfg.get('bias_activation_fusion', True)
+        bias_gelu_fusion = True if bias_activation_fusion else False
+
+        bias_dropout_fusion = self.cfg.get('bias_dropout_add_fusion', True)
+
+        # TODO: need to check if recompute APIs are matching up properly
+        recompute_granularity = self.cfg.get('activations_checkpoint_granularity', None)
+        recompute_method = self.cfg.get('activations_checkpoint_method', None)
+        recompute_num_layers = self.cfg.get('activations_checkpoint_num_layers', None)
+
+        if not self.cfg.get('fp8', False):
+            fp8 = None
+        elif self.cfg.get('fp8_e4m3', False):
+            fp8 = 'e4m3'
+        elif self.cfg.get('fp8_hybrid', False):
+            fp8 = 'hybrid'
+        else:
+            raise ValueError(f"fp8 enabled but fp8_format (fp8_e4m3 | fp8_hybrid) is not set.")
+
+        # any configs that are not in the nemo model config will be added here
+        config_mapping = {
+            'apply_residual_connection_post_layernorm': False,  # we don't use this in NeMo
+            'layernorm_zero_centered_gamma': False,  # not currently used in NeMo
+            'add_bias_linear': add_bias_linear,
+            'gated_linear_unit': gated_linear_unit,
+            'activation_func': activation_func,
+            'normalization': normalization,
+            'init_method': init_method,
+            'output_layer_init_method': output_layer_init_method,
+            'attention_softmax_in_fp32': attention_softmax_in_fp32,
+            'bias_gelu_fusion': bias_gelu_fusion,
+            'bias_dropout_fusion': bias_dropout_fusion,
+            'recompute_granularity': recompute_granularity,
+            'recompute_method': recompute_method,
+            'recompute_num_layers': recompute_num_layers,
+            'distribute_saved_activations': False,  # not currently used in NeMo
+            'fp8': fp8,
+        }
+
+        # populate the transformer config dict
+        for field in fields(TransformerConfig):
+            # config mapping has priority
+            if field.name in config_mapping:
+                transformer_config_dict[field.name] = config_mapping[field.name]
+            # then config
+            elif field.name in cfg:
+                transformer_config_dict[field.name] = cfg[field.name]
+            # then model parallel config
+            elif field in fields(model_parallel_config):
+                transformer_config_dict[field.name] = getattr(model_parallel_config, field.name)
+            else:
+                logging.warning(
+                    f"The model: {self} does not have field.name: {field.name} in its cfg. "
+                    f"Add this key to cfg or config_mapping to make to make it configurable."
+                )
+
+        transformer_config = TransformerConfig(**transformer_config_dict)
+
+        return transformer_config
+
+    def _wrap_model_for_O2(self):
+        """ Wraps self.model in a float16 wrapper if the model is using megatron amp O2.
+            Args:
+                model: The model to wrap. Can be a list of modules or a single module.
+            Returns:
+                The wrapped model. Returns a list of wrapped modules or a single wrapped module.
+        """
+        Float16Wrapper = MCoreFloat16Module if self.mcore_gpt else Float16Module
+
+        nemo_args = {
+            'config': self.model_parallel_config,
+            'precision': self.cfg.precision,
+            'share_token_embeddings': self.cfg.get('share_embeddings_and_output_weights', True),
+        }
+        mcore_args = {
+            'config': self.transformer_config,
+        }
+
+        args = mcore_args if self.mcore_gpt else nemo_args
+
+        # Model wrapper to convert both model and inputs to half precision
+        if isinstance(self.model, list):
+            converted_model = []
+            for module in self.model:
+                args['module'] = module
+                converted_model.append(Float16Wrapper(**args))
+            self.model = converted_model
+        else:
+            args['module'] = self.model
+            self.model = Float16Wrapper(**args)
+
+        args.pop('module')
+
     def update_for_speech(self, speech_module="linear"):
         assert speech_module in ["linear", "conv"]
         from nemo.collections.nlp.modules.common.megatron.utils import scaled_init_method_normal
@@ -1624,147 +1751,4 @@
             text_size=self.cfg.get('text_size', 256000),
         )
 
-        return model
-=======
-    def build_transformer_config(self) -> TransformerConfig:
-        """ Builds the megatron core gpt transformer config for the model.
-            For attributes in the nemo model config that are the same
-            as the megatron core TransformerConfig, we will use the value from the nemo model config.
-            For attributes in TransformerConfig that are not in the nemo model config, we add custom logic.
-        """
-
-        # create a dictionary copy of the model config
-        cfg = OmegaConf.to_container(self.cfg, resolve=True)
-
-        # create a dict to store the transformer config arguments
-        transformer_config_dict = {}
-
-        # get model parallel configs from the base class
-        model_parallel_config = self.build_model_parallel_config()
-
-        add_bias_linear = self.cfg.get('bias', True)
-
-        activation = self.cfg.get('activation', 'gelu')
-        # TODO: need to check which activation functions are supported in mcore
-        gated_linear_unit = activation.endswith('glu')
-        activation_func = activation_to_func(activation)
-
-        normalization = self.cfg.get('normalization', 'layernorm')
-        if normalization == 'layernorm':
-            normalization = 'LayerNorm'
-        elif normalization == 'rmsnorm':
-            normalization = 'RMSNorm'
-        else:
-            logging.warning(
-                f"The normalization type: {normalization} might not be supported in megatron core."
-                f"Supported types are LayerNorm and RMSNorm."
-            )
-
-        init_method_std = self.cfg.get('init_method_std', 0.02)
-        # default used in mcore
-        init_method = init_method_normal(init_method_std)
-
-        output_layer_init_method = init_method
-        num_layers = self.cfg.get('num_layers', 1)
-        use_scaled_init_method = self.cfg.get('use_scaled_init_method', True)
-        if use_scaled_init_method:
-            output_layer_init_method = scaled_init_method_normal(init_method_std, num_layers=num_layers)
-
-        attention_softmax_in_fp32 = False  # not currently used in NeMo unless apply_query_key_layer_scaling is True
-        apply_query_key_layer_scaling = self.cfg.get('apply_query_key_layer_scaling', False)
-        if apply_query_key_layer_scaling:
-            attention_softmax_in_fp32 = True
-
-        bias_activation_fusion = self.cfg.get('bias_activation_fusion', True)
-        bias_gelu_fusion = True if bias_activation_fusion else False
-
-        bias_dropout_fusion = self.cfg.get('bias_dropout_add_fusion', True)
-
-        # TODO: need to check if recompute APIs are matching up properly
-        recompute_granularity = self.cfg.get('activations_checkpoint_granularity', None)
-        recompute_method = self.cfg.get('activations_checkpoint_method', None)
-        recompute_num_layers = self.cfg.get('activations_checkpoint_num_layers', None)
-
-        if not self.cfg.get('fp8', False):
-            fp8 = None
-        elif self.cfg.get('fp8_e4m3', False):
-            fp8 = 'e4m3'
-        elif self.cfg.get('fp8_hybrid', False):
-            fp8 = 'hybrid'
-        else:
-            raise ValueError(f"fp8 enabled but fp8_format (fp8_e4m3 | fp8_hybrid) is not set.")
-
-        # any configs that are not in the nemo model config will be added here
-        config_mapping = {
-            'apply_residual_connection_post_layernorm': False,  # we don't use this in NeMo
-            'layernorm_zero_centered_gamma': False,  # not currently used in NeMo
-            'add_bias_linear': add_bias_linear,
-            'gated_linear_unit': gated_linear_unit,
-            'activation_func': activation_func,
-            'normalization': normalization,
-            'init_method': init_method,
-            'output_layer_init_method': output_layer_init_method,
-            'attention_softmax_in_fp32': attention_softmax_in_fp32,
-            'bias_gelu_fusion': bias_gelu_fusion,
-            'bias_dropout_fusion': bias_dropout_fusion,
-            'recompute_granularity': recompute_granularity,
-            'recompute_method': recompute_method,
-            'recompute_num_layers': recompute_num_layers,
-            'distribute_saved_activations': False,  # not currently used in NeMo
-            'fp8': fp8,
-        }
-
-        # populate the transformer config dict
-        for field in fields(TransformerConfig):
-            # config mapping has priority
-            if field.name in config_mapping:
-                transformer_config_dict[field.name] = config_mapping[field.name]
-            # then config
-            elif field.name in cfg:
-                transformer_config_dict[field.name] = cfg[field.name]
-            # then model parallel config
-            elif field in fields(model_parallel_config):
-                transformer_config_dict[field.name] = getattr(model_parallel_config, field.name)
-            else:
-                logging.warning(
-                    f"The model: {self} does not have field.name: {field.name} in its cfg. "
-                    f"Add this key to cfg or config_mapping to make to make it configurable."
-                )
-
-        transformer_config = TransformerConfig(**transformer_config_dict)
-
-        return transformer_config
-
-    def _wrap_model_for_O2(self):
-        """ Wraps self.model in a float16 wrapper if the model is using megatron amp O2.
-            Args:
-                model: The model to wrap. Can be a list of modules or a single module.
-            Returns:
-                The wrapped model. Returns a list of wrapped modules or a single wrapped module.
-        """
-        Float16Wrapper = MCoreFloat16Module if self.mcore_gpt else Float16Module
-
-        nemo_args = {
-            'config': self.model_parallel_config,
-            'precision': self.cfg.precision,
-            'share_token_embeddings': self.cfg.get('share_embeddings_and_output_weights', True),
-        }
-        mcore_args = {
-            'config': self.transformer_config,
-        }
-
-        args = mcore_args if self.mcore_gpt else nemo_args
-
-        # Model wrapper to convert both model and inputs to half precision
-        if isinstance(self.model, list):
-            converted_model = []
-            for module in self.model:
-                args['module'] = module
-                converted_model.append(Float16Wrapper(**args))
-            self.model = converted_model
-        else:
-            args['module'] = self.model
-            self.model = Float16Wrapper(**args)
-
-        args.pop('module')
->>>>>>> cf33be62
+        return model