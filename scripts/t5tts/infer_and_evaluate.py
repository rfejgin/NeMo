--- conflicted
+++ resolved
@@ -14,50 +14,8 @@
 import copy
 import shutil
 from nemo.collections.asr.parts.utils.manifest_utils import read_manifest
-<<<<<<< HEAD
+from PIL import Image
 import subprocess
-import inspect
-
-"""
-Sample command line:
- python scripts/t5tts/infer_and_evaluate.py --hparams_file /data/experiments/decoder_context/hparams.yaml --checkpoint_file /data/experiments/decoder_context/T5TTS--val_loss\=5.0848-epoch\=28.ckpt   --codecmodel_path /data/codec_checkpoints/codecs-no-eliz/AudioCodec_21Hz_no_eliz.nemo --datasets vctk --out_dir ./inference_output 
- # with cfg
- python scripts/t5tts/infer_and_evaluate.py --hparams_file /data/experiments/decoder_context/hparams.yaml --checkpoint_file /data/experiments/decoder_context/T5TTS--val_loss\=5.0848-epoch\=28.ckpt   --codecmodel_path /data/codec_checkpoints/codecs-no-eliz/AudioCodec_21Hz_no_eliz.nemo --datasets vctk --out_dir ./inference_output/with_cfg --use_cfg --cfg_scale 1.8 --batch_size 12
-
- # Paarth's decoder context checkpoint
- python scripts/t5tts/infer_and_evaluate.py --hparams_file /data/t5_new_cp/configs/unnormalizedLalign005_decoderContext_textcontext_kernel3Fixed_hparams.yaml --checkpoint_file /data/t5_new_cp/checkpoints/unnormalizedLalign005_decoderContext_textcontext_kernel3Fixed_epoch_21.ckpt  --datasets vctk --out_dir ./inference_output_paarth  --codecmodel_path /data/codec_checkpoints/codecs-no-eliz/AudioCodec_21Hz_no_eliz.nemo
- 
-# with copy from cs-oci and with CFG
-  CUDA_VISIBLE_DEVICES=0 python scripts/t5tts/infer_and_evaluate.py --use_cfg --cfg_scale 1.8 --batch_size 6 --out_dir test_all_libridev_batch6_with_cfg/ --exp_names decoder_context_large,decoder_context
-
-  
-
-# with copy from cs-oci and no CFG
- CUDA_VISIBLE_DEVICES=1 python scripts/t5tts/infer_and_evaluate.py --batch_size 6 --out_dir /datap/misc/decoder_context_no_cfg
-
-# debug
-CUDA_VISIBLE_DEVICES=0 python scripts/t5tts/infer_and_evaluate.py --use_cfg --cfg_scale 1.8 --batch_size 12 --exp_names decoder_context --out_dir debug --debug
-
- 
-# ... 
-CUDA_VISIBLE_DEVICES=0 python scripts/t5tts/infer_and_evaluate.py --use_cfg --cfg_scale 1.8 --batch_size 6 --out_dir test_all_libridev_batch6_with_cfg/ --exp_names yt_plus_18k_single_stage_no_CTC_no_prior_with_transcript,yt_plus_18k_single_stage_no_CTC_no_prior_no_yt_transcript,yt_weight0.25_plus_18k_single_stage_decoder_context_kernel1_fixes
-
-"""
-
-
-
-def write_audio_tensor(t: torch.Tensor, lengths: torch.Tensor, prefix: str, audio_dir: str, sample_rate: int, item_index: int):
-    for idx in range(t.size(0)):
-        audio_np = t[idx].float().detach().cpu().numpy()
-        audio_np = audio_np[:lengths[idx]]
-        audio_path = os.path.join(audio_dir, f"{prefix}_{item_index}.wav")
-        sf.write(audio_path, audio_np,sample_rate)
-        item_index += 1
-    return item_index
-        
-=======
->>>>>>> fad4644e
-from PIL import Image
 
 def compute_mean_and_confidence_interval(metrics_list, metric_keys, confidence=0.90):
     metrics = {}
@@ -70,12 +28,6 @@
         metrics[key] = "{:.4f} +/- {:.4f}".format(mean, confidence_interval)
     return metrics
 
-<<<<<<< HEAD
-def int_list_to_str(l):
-    return "_".join([str(d) for d in l])
-
-=======
->>>>>>> fad4644e
 def run_inference(
         hparams_file, 
         checkpoint_file, 
@@ -93,12 +45,8 @@
         attention_prior_lookahead_window=10,
         estimate_alignment_from_layers=None,
         apply_prior_to_layers=None,
-<<<<<<< HEAD
-        start_prior_after_n_audio_steps=10
-=======
         start_prior_after_n_audio_steps=10,
         confidence_level=0.95
->>>>>>> fad4644e
     ):
     # import ipdb; ipdb.set_trace()
     model_cfg = OmegaConf.load(hparams_file).cfg
@@ -324,11 +272,7 @@
     parser.add_argument('--topk', type=int, default=80)
     parser.add_argument('--batch_size', type=int, default=16)
     parser.add_argument('--num_repeats', type=int, default=1)
-<<<<<<< HEAD
-
-=======
     parser.add_argument('--confidence_level', type=float, default=0.95)
->>>>>>> fad4644e
     args = parser.parse_args()
 
     estimate_alignment_from_layers = None
@@ -362,12 +306,8 @@
                 attention_prior_lookahead_window=args.attention_prior_lookahead_window,
                 estimate_alignment_from_layers=estimate_alignment_from_layers,
                 apply_prior_to_layers=apply_prior_to_layers,
-<<<<<<< HEAD
-                start_prior_after_n_audio_steps=args.start_prior_after_n_audio_steps
-=======
                 start_prior_after_n_audio_steps=args.start_prior_after_n_audio_steps,
                 confidence_level=args.confidence_level,
->>>>>>> fad4644e
             )
         return
     else:
@@ -433,12 +373,8 @@
                 attention_prior_lookahead_window=args.attention_prior_lookahead_window,
                 estimate_alignment_from_layers=estimate_alignment_from_layers,
                 apply_prior_to_layers=apply_prior_to_layers,
-<<<<<<< HEAD
-                start_prior_after_n_audio_steps=args.start_prior_after_n_audio_steps
-=======
                 start_prior_after_n_audio_steps=args.start_prior_after_n_audio_steps,
                 confidence_level=args.confidence_level,
->>>>>>> fad4644e
             )
             
 
