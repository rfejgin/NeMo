--- conflicted
+++ resolved
@@ -129,14 +129,11 @@
     output_size=None,
     embedding_scale=1.0,
     seq_len_interpolation_factor=None,
-<<<<<<< HEAD
     attn_prior_end_step=11000,
     attn_prior_scaledown_start_step=10000,
     attn_prior_starting_strength=0.5,
     alibi_question_context_masked=False,
-=======
     rotary_base=10000,
->>>>>>> 52d50e9e
 ):
     """Build language model and return along with the key to save."""
 
@@ -215,14 +212,11 @@
         output_size=output_size,
         embedding_scale=embedding_scale,
         seq_len_interpolation_factor=seq_len_interpolation_factor,
-<<<<<<< HEAD
         attn_prior_end_step=attn_prior_end_step,
         attn_prior_scaledown_start_step=attn_prior_scaledown_start_step,
         attn_prior_starting_strength=attn_prior_starting_strength,
         alibi_question_context_masked=alibi_question_context_masked,
-=======
         rotary_base=rotary_base,
->>>>>>> 52d50e9e
     )
     # key used for checkpoints.
     language_model_key = 'language_model'
@@ -534,14 +528,11 @@
         output_size=None,
         embedding_scale=1.0,
         seq_len_interpolation_factor=None,
-<<<<<<< HEAD
         attn_prior_end_step=11000,
         attn_prior_scaledown_start_step=10000,
         attn_prior_starting_strength=0.5,
         alibi_question_context_masked=False,
-=======
         rotary_base=10000,
->>>>>>> 52d50e9e
     ):
         super(TransformerLanguageModel, self).__init__(
             config=config, share_token_embeddings=share_embeddings_and_output_weights
