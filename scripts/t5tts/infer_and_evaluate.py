--- conflicted
+++ resolved
@@ -10,11 +10,9 @@
 import argparse
 import numpy as np
 import scipy.stats as stats
-<<<<<<< HEAD
 import copy
 import shutil
 from nemo.collections.asr.parts.utils.manifest_utils import read_manifest
-=======
 import subprocess
 import inspect
 
@@ -67,7 +65,6 @@
 #         'feature_dir' : '/datap/misc/LibriTTSfromNemo/LibriTTS',
 #     }
 # }
->>>>>>> 935517e3
 
 dataset_meta_info = {
     'vctk': {
@@ -294,43 +291,19 @@
                 predicted_audio, predicted_audio_lens, _, _ = model.infer_batch(batch_cuda, max_decoder_steps=500, temperature=temperature, topk=topk, use_cfg=use_cfg, cfg_scale=cfg_scale)
                 et = time.time()
                 print(f"Time taken for inference: {et-st}", predicted_audio.size())
-<<<<<<< HEAD
-                for idx in range(predicted_audio.size(0)):
-                    predicted_audio_np = predicted_audio[idx].float().detach().cpu().numpy()
-                    predicted_audio_np = predicted_audio_np[:predicted_audio_lens[idx]]
-                    audio_path = os.path.join(audio_dir, f"predicted_audio_{item_idx}.wav")
-                    sf.write(audio_path, predicted_audio_np, model.cfg.sample_rate)
-                    context_audio_path = manifest_records[item_idx].get('context_audio_filepath', None)
-                    target_audio_path = manifest_records[item_idx].get('audio_filepath', None)
-                    if context_audio_path is not None:
-                        context_audio_path = os.path.join(dataset_meta_info[dataset]['audio_dir'], context_audio_path)
-                    if target_audio_path is not None:
-                        target_audio_path = os.path.join(dataset_meta_info[dataset]['audio_dir'], target_audio_path)
-                    if os.path.exists(context_audio_path):
-                        shutil.copy(context_audio_path, os.path.join(audio_dir, f"context_audio_{item_idx}.wav"))
-                    if os.path.exists(target_audio_path):
-                        shutil.copy(target_audio_path, os.path.join(audio_dir, f"target_audio_{item_idx}.wav"))
-                    item_idx += 1
-=======
                 write_audio_tensor(t=predicted_audio, lengths=predicted_audio_lens, prefix="predicted_audio", 
                                 audio_dir=audio_dir, sample_rate=model.cfg.sample_rate, item_index=item_idx)
                 write_audio_tensor(t=batch['context_audio'], lengths=batch['context_audio_lens'], prefix="context_audio", 
                                 audio_dir=audio_dir, sample_rate=model.cfg.sample_rate, item_index=item_idx)
                 
-                # todo read target codes and use model.codes_to_audio to convert to audio, then write out
-                # (alternatively: save actual audio file path in dataloader and here just copy it - not same thing since it's doesn't get coded
                 item_idx += predicted_audio.size(0)
->>>>>>> 935517e3
             
             metrics, filewise_metrics = evaluate_generated_audio.evaluate(
                 dataset_meta[dataset]['manifest_path'],
                 dataset_meta[dataset]['audio_dir'],
                 audio_dir,
-<<<<<<< HEAD
                 language=language,
-=======
                 debug=debug
->>>>>>> 935517e3
             )
             metrics_n_repeated.append(metrics)
             with open(os.path.join(eval_dir, f"{dataset}_metrics_{repeat_idx}.json"), "w") as f:
@@ -380,18 +353,6 @@
 
 def main():
     parser = argparse.ArgumentParser(description='Experiment Evaluation')
-<<<<<<< HEAD
-    parser.add_argument('--hparams_files', type=str, default="/datap/misc/continuouscheckpoints_ks3ks3/multiencoder_small_sp_ks3_hparams.yaml,/datap/misc/continuouscheckpoints_ks3ks3/decodercontext_small_sp_ks3Correct_hparams.yaml")
-    parser.add_argument('--checkpoint_files', type=str, default="/datap/misc/continuouscheckpoints_ks3ks3/multiencoder_small_sp_ks3_epoch302.ckpt,/datap/misc/continuouscheckpoints_ks3ks3/decodercontext_small_sp_ks3Correct_epoch305.ckpt")
-    parser.add_argument('--codecmodel_path', type=str, default="/datap/misc/checkpoints/AudioCodec_21Hz_no_eliz.nemo")
-    parser.add_argument('--datasets', type=str, default="libri_seen_test,libri_unseen_test")
-    parser.add_argument('--base_exp_dir', type=str, default="/datap/misc/eosmount4/AllKernselSize3/NewTransformer")
-    parser.add_argument('--draco_exp_dir', type=str, default="/lustre/fsw/llmservice_nemo_speechlm/users/pneekhara/gitrepos/experiments/NewT5TTS_FixedPosEmb/AllKernselSize3/NewTransformer")
-    parser.add_argument('--server_address', type=str, default="pneekhara@login-eos02.eos.clusters.nvidia.com")
-    parser.add_argument('--exp_names', type=str, default="multiencoder_small_sp_ks3_lnormapplied")
-    parser.add_argument('--local_ckpt_dir', type=str, default="/datap/misc/continuouscheckpoints_fixedposembrough")
-    parser.add_argument('--out_dir', type=str, default="/datap/misc/ContinuousEvalResults/NewTransformerKoelTTS")
-=======
     parser.add_argument('--hparams_file', type=str)
     parser.add_argument('--checkpoint_file', type=str)
     parser.add_argument('--codecmodel_path', type=str, default="/data/codec_checkpoints/codecs-no-eliz/AudioCodec_21Hz_no_eliz.nemo")
@@ -402,7 +363,6 @@
     parser.add_argument('--exp_names', type=str, default=None)
     parser.add_argument('--local_ckpt_dir', type=str, default="/datap/misc/continuouscheckpoints")
     parser.add_argument('--out_dir', type=str)
->>>>>>> 935517e3
     parser.add_argument('--temperature', type=float, default=0.6)
     parser.add_argument('--use_cfg', action='store_true')
     parser.add_argument('--cfg_scale', type=float, default=1.0)
