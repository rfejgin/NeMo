--- conflicted
+++ resolved
@@ -796,10 +796,7 @@
             apply_prior_to_layers=None,
             start_prior_after_n_audio_steps=10,
             compute_all_heads_attn_maps=False,
-<<<<<<< HEAD
             return_uncond_probs_all_timestemps=False
-=======
->>>>>>> fad4644e
         ):
         with torch.no_grad():
             self.t5_decoder.reset_cache(use_cache=self.use_kv_cache_for_inference)
@@ -824,10 +821,7 @@
             
             cross_attention_scores_all_timesteps = []
             all_heads_cross_attn_scores_all_timesteps = []
-<<<<<<< HEAD
             uncond_probs_per_codebook_all_timesteps = []
-=======
->>>>>>> fad4644e
             _attn_prior = None
             unfinished_texts = {}
             finished_texts_counter = {}
@@ -892,7 +886,6 @@
                         attn_prior=attn_prior,
                         multi_encoder_mapping=context_tensors['multi_encoder_mapping']
                     )
-<<<<<<< HEAD
                 
                 if return_cross_attn_probs or apply_attention_prior:
                     cross_attention_scores, all_heads_cross_attn_scores = self.get_cross_attention_scores(attn_probs) # B, text_timesteps
@@ -955,84 +948,6 @@
                             if text_time_step_attended[bidx] >= context_tensors['text_lens'][bidx] - 5 or bidx in end_indices:
                                 if bidx not in finished_texts_counter:
                                     finished_texts_counter[bidx] = 0
-
-                for key in finished_texts_counter:
-                    finished_texts_counter[key] += 1
-                    if finished_texts_counter[key] > 10:
-                        # We should allow EOS to be predicted now.
-                        unfinished_texts[bidx] = False
-                
-                finished_items = {k: v for k, v in finished_texts_counter.items() if v >= 20} # Items that have been close to the end for atleast 20 timesteps
-                unifinished_items = {k: v for k, v in unfinished_texts.items() if v}
-
-                all_code_logits_t = all_code_logits[:, -1, :] # (B, num_codebooks * num_tokens_per_codebook)
-                audio_codes_next = self.sample_codes_from_logits(all_code_logits_t, temperature=temperature, topk=topk, unfinished_items=unifinished_items, finished_items=finished_items) # (B, num_codebooks)
-                all_codes_next_argmax = self.sample_codes_from_logits(all_code_logits_t, temperature=0.01, unfinished_items=unifinished_items, finished_items=finished_items) # (B, num_codebooks)
-                uncond_probs_per_codebook = self.get_uncond_frame_probability(selected_codes=audio_codes_next, uncond_logits=uncond_logits[:,-1,:])
-                uncond_probs_per_codebook_all_timesteps.append(uncond_probs_per_codebook)
-=======
-                
-                if return_cross_attn_probs or apply_attention_prior:
-                    cross_attention_scores, all_heads_cross_attn_scores = self.get_cross_attention_scores(attn_probs) # B, text_timesteps
-                    alignment_attention_scores = cross_attention_scores
-                    if estimate_alignment_from_layers is not None:
-                        alignment_attention_scores, _ = self.get_cross_attention_scores(attn_probs, filter_layers=estimate_alignment_from_layers) # B, text_timesteps
-                    text_time_step_attended = []
-                    for bidx in range(batch_size):
-                        last_attended_timestep = last_attended_timesteps[-1][bidx]
-                        if attended_timestep_counter[bidx].get(last_attended_timestep, 0) >= 8:
-                            # This is probably an attention sink! Move to the next timestep
-                            last_attended_timestep += 1
-                        window_size = lookahead_window_size
-                        window_end = min(last_attended_timestep + window_size, context_tensors['text_lens'][bidx] - 3) # Ignore the last 3 timesteps
-                        item_attention_scores = alignment_attention_scores[bidx,last_attended_timestep:window_end]
-                        if item_attention_scores.size(0) == 0:
-                            # This means the sentence has ended
-                            attended_timestep = context_tensors['text_lens'][bidx] - 1
-                        else:
-                            attended_timestep = item_attention_scores.argmax().item() + last_attended_timestep
-                        text_time_step_attended.append(attended_timestep)
-                        attended_timestep_counter[bidx][attended_timestep] = attended_timestep_counter[bidx].get(attended_timestep, 0) + 1
-
-                    last_attended_timesteps.append(text_time_step_attended)
-                    cross_attention_scores_all_timesteps.append(cross_attention_scores)
-                    all_heads_cross_attn_scores_all_timesteps.append(all_heads_cross_attn_scores)
-                    # if idx % 20 == 0:
-                    # print("At timesteps", idx, text_time_step_attended, context_tensors['text_lens'])
-                
-                if apply_attention_prior and idx >= start_prior_after_n_audio_steps:
-                    eps = prior_epsilon
-                    # Attn prior for the next timestep
-                    _attn_prior = torch.zeros(cross_attention_scores.shape[0], 1, cross_attention_scores.shape[1]) + eps
-                    _attn_prior = _attn_prior.to(cross_attention_scores.device)
-                    for bidx in range(cross_attention_scores.shape[0]):
-                        if bidx < batch_size:
-                            _text_len = context_tensors['text_lens'][bidx]
-                            if context_tensors['text_lens'][bidx] <= 5:
-                                # Very short sentences, No Prior
-                                _attn_prior[bidx, 0, :] = 1.0
-                            else:
-                                # _attn_prior[bidx, 0, max(1, text_time_step_attended[bidx]-2)] = 0.1 # Slight exposure to history for better pronounciation. Not very important.
-                                _attn_prior[bidx, 0, max(1, text_time_step_attended[bidx]-1)] = 0.2 # Slight exposure to history for better pronounciation. Not very important.
-                                _attn_prior[bidx, 0, text_time_step_attended[bidx]] = 0.8 # Slightly bias to continue moving forward. Not very important.
-                                _attn_prior[bidx, 0, min(text_time_step_attended[bidx]+1, _text_len - 1) ] = 1.0
-                                _attn_prior[bidx, 0, min(text_time_step_attended[bidx]+2, _text_len - 1) ] = 0.8
-                            
-                            # Penalize timesteps that have been attended to more than 10 times
-                            for _timestep in attended_timestep_counter[bidx]:
-                                if attended_timestep_counter[bidx][_timestep] >= 10:
-                                    # This means the timestep has been attended to more than 10 times (To avoid getting stuck)
-                                    _attn_prior[bidx, 0, _timestep] = eps
-
-                            unfinished_texts[bidx] = False
-                            if text_time_step_attended[bidx] < context_tensors['text_lens'][bidx] - 3:
-                                # This means the sentence has definitely not ended
-                                if bidx not in end_indices:
-                                    unfinished_texts[bidx] = True
-                            
-                            if text_time_step_attended[bidx] >= context_tensors['text_lens'][bidx] - 5 or bidx in end_indices:
-                                if bidx not in finished_texts_counter:
-                                    finished_texts_counter[bidx] = 0
                             
                 for key in finished_texts_counter:
                     finished_texts_counter[key] += 1
@@ -1046,9 +961,8 @@
                 all_code_logits_t = all_code_logits[:, -1, :] # (B, num_codebooks * num_tokens_per_codebook)
                 audio_codes_next = self.sample_codes_from_logits(all_code_logits_t, temperature=temperature, topk=topk, unfinished_items=unifinished_items, finished_items=finished_items) # (B, num_codebooks)
                 all_codes_next_argmax = self.sample_codes_from_logits(all_code_logits_t, temperature=0.01, unfinished_items=unifinished_items, finished_items=finished_items) # (B, num_codebooks)
-                
-
->>>>>>> fad4644e
+                uncond_probs_per_codebook = self.get_uncond_frame_probability(selected_codes=audio_codes_next, uncond_logits=uncond_logits[:,-1,:])
+                uncond_probs_per_codebook_all_timesteps.append(uncond_probs_per_codebook)
                 for item_idx in range(all_codes_next_argmax.size(0)):
                     if item_idx not in end_indices:
                         pred_token = all_codes_next_argmax[item_idx][0].item()
@@ -1096,13 +1010,10 @@
                         headwise_cross_attention_maps.append(item_all_head_cross_attn_maps)
 
                 return predicted_audio, predicted_audio_lens, predicted_codes, predicted_codes_lens, cross_attention_maps, headwise_cross_attention_maps
-<<<<<<< HEAD
             elif return_uncond_probs_all_timestemps:
                 uncond_probs_per_codebook_all_timesteps = torch.stack(uncond_probs_per_codebook_all_timesteps, dim=1) # B, T', num_codebooks
                 return predicted_audio, predicted_audio_lens, predicted_codes, predicted_codes_lens, uncond_probs_per_codebook_all_timesteps
 
-=======
->>>>>>> fad4644e
             else:
                 # For backward compatibility
                 return predicted_audio, predicted_audio_lens, predicted_codes, predicted_codes_lens
