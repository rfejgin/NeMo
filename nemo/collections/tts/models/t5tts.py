--- conflicted
+++ resolved
@@ -843,12 +843,6 @@
                     text_time_step_attended = []
                     for bidx in range(batch_size):
                         if context_tensors['text_lens'][bidx] <= 5:
-<<<<<<< HEAD
-                            # very short text - consider us to always be near the end of the utterance
-                            attended_timestep = context_tensors['text_lens'][bidx] - 1
-                        else:
-                            item_attention_scores = cross_attention_scores[bidx,2:context_tensors['text_lens'][bidx]-3] # Ignore first 2 and last 3 timesteps
-=======
                             # Very short sentences, does not really matter. We wont apply prior for them.
                             attended_timestep = int(context_tensors['text_lens'][bidx] / 2)
                         else:
@@ -856,7 +850,6 @@
                             if idx <= 10:
                                 # pneekhara: Yet another hack to avoid the model attending to a timestep way into the future timestep in the beginning
                                 item_attention_scores = item_attention_scores[:int((idx+1)*1.5)]
->>>>>>> 530c67f9
                             attended_timestep = item_attention_scores.argmax().item() + 2
                         text_time_step_attended.append(attended_timestep)
                         attended_timestep_counter[bidx][attended_timestep] = attended_timestep_counter[bidx].get(attended_timestep, 0) + 1
@@ -869,16 +862,6 @@
                     _attn_prior = _attn_prior.to(cross_attention_scores.device)
                     for bidx in range(cross_attention_scores.shape[0]):
                         if bidx < batch_size:
-<<<<<<< HEAD
-                            if context_tensors['text_lens'][bidx] <= 5:
-                                # no prior for very short texts
-                                _attn_prior[bidx, 0, :] = 1.0
-                            else:
-                                _attn_prior[bidx, 0, text_time_step_attended[bidx]+1] = 1.0
-                                _attn_prior[bidx, 0, text_time_step_attended[bidx]] = 1.0
-                                _attn_prior[bidx, 0, text_time_step_attended[bidx]+2] = 1.0
-                                unfinished_texts[bidx] = False
-=======
                             _text_len = context_tensors['text_lens'][bidx]
                             if context_tensors['text_lens'][bidx] <= 5:
                                 # Very short sentences, No Prior
@@ -896,7 +879,6 @@
                                     _attn_prior[bidx, 0, _timestep] = eps
 
                             unfinished_texts[bidx] = False
->>>>>>> 530c67f9
                             if text_time_step_attended[bidx] < context_tensors['text_lens'][bidx] - 10:
                                 # This means the sentence has definitely not ended
                                 if bidx not in finished_texts_counter and bidx not in end_indices:
