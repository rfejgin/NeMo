--- conflicted
+++ resolved
@@ -67,7 +67,6 @@
 #     }
 # }
 
-<<<<<<< HEAD
 dataset_meta_info = {
     'vctk': {
         'manifest_path' : '/datap/misc/speechllm_codecdatasets/manifests/t5_exp/smallvctk__phoneme__nemo_audio_21fps_8codebooks_2kcodes_v2bWithWavLM_simplet5_withcontextaudiopaths.json',
@@ -191,8 +190,6 @@
     return item_index
         
 
-=======
->>>>>>> ad3128d6
 def compute_mean_and_confidence_interval(metrics_list, metric_keys, confidence=0.90):
     metrics = {}
     for key in metric_keys:
@@ -349,7 +346,6 @@
             print(f"Wrote metrics with CI for {checkpoint_name} and {dataset} to {all_experiment_csv_with_ci}")
 
 
-<<<<<<< HEAD
 def compare_md5sums(local_path, remote_path, server_address):
     print(f"Comparing md5sum for {local_path} with remote file {server_address}:{remote_path}...")
     cmd = f"ssh {server_address} " + f"\"md5sum {remote_path}\""
@@ -371,8 +367,6 @@
 
 
 
-=======
->>>>>>> ad3128d6
 def main():
     parser = argparse.ArgumentParser(description='Experiment Evaluation')
     parser.add_argument('--hparams_file', type=str)
